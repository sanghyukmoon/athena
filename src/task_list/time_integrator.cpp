//========================================================================================
// Athena++ astrophysical MHD code
// Copyright(C) 2014 James M. Stone <jmstone@princeton.edu> and other code contributors
// Licensed under the 3-clause BSD License, see LICENSE file for details
//========================================================================================
//! \file time_integrator.cpp
//  \brief derived class for time integrator task list.  Can create task lists for one
//  of many different time integrators (e.g. van Leer, RK2, RK3, etc.)

// C/C++ headers
#include <iostream>   // endl
#include <sstream>    // sstream
#include <stdexcept>  // runtime_error
#include <string>     // c_str()

// Athena++ classes headers
#include "task_list.hpp"
#include "../athena.hpp"
#include "../parameter_input.hpp"
#include "../mesh/mesh.hpp"
#include "../hydro/hydro.hpp"
#include "../field/field.hpp"
#include "../bvals/bvals.hpp"
#include "../gravity/gravity.hpp"
#include "../eos/eos.hpp"
#include "../hydro/srcterms/hydro_srcterms.hpp"

//----------------------------------------------------------------------------------------
//  TimeIntegratorTaskList constructor

TimeIntegratorTaskList::TimeIntegratorTaskList(ParameterInput *pin, Mesh *pm)
  : TaskList(pm)
{
  // First, set weights for each step of time-integration algorithm.  Each step is
  //    U^{2} = a*U^0 + b*U^1 + c*dt*Div(F), where U^0 and U^1 are previous steps 
  // a,b=(1-a),and c are weights that are different for each step and each integrator
  // These are stored as: time_int_wght1 = a, time_int_wght2 = b, time_int_wght3 = c

  integrator = pin->GetOrAddString("time","integrator","vl2");

  // second-order van Leer integrator (Gardiner & Stone, NewA 14, 139 2009)
  if (integrator == "vl2") {
    nsub_steps = 2;
    step_wghts[0].a = 1.0;
    step_wghts[0].b = 0.0;
    step_wghts[0].c = 0.5;

    step_wghts[1].a = 1.0;
    step_wghts[1].b = 0.0;
    step_wghts[1].c = 1.0;
  } else if (integrator == "rk2") {
    nsub_steps = 2;
    step_wghts[0].a = 1.0;
    step_wghts[0].b = 0.0;
    step_wghts[0].c = 1.0;

    step_wghts[1].a = 0.5;
    step_wghts[1].b = 0.5;
    step_wghts[1].c = 0.5;
  } else {
    std::stringstream msg;
    msg << "### FATAL ERROR in CreateTimeIntegrator" << std::endl
        << "integrator=" << integrator << " not valid time integrator" << std::endl;
    throw std::runtime_error(msg.str().c_str());
  }

  // Now assemble list of tasks for each step of time integrator
  {using namespace HydroIntegratorTaskNames;
    AddTimeIntegratorTask(START_ALLRECV,NONE);

    // compute hydro fluxes, integrate hydro variables
    AddTimeIntegratorTask(CALC_HYDFLX,START_ALLRECV);
    if(pm->multilevel==true) { // SMR or AMR
      AddTimeIntegratorTask(SEND_HYDFLX,CALC_HYDFLX);
      AddTimeIntegratorTask(RECV_HYDFLX,CALC_HYDFLX);
      AddTimeIntegratorTask(INT_HYD, RECV_HYDFLX);
    } else {
      AddTimeIntegratorTask(INT_HYD, CALC_HYDFLX);
    }
    AddTimeIntegratorTask(SRCTERM_HYD,INT_HYD);
    AddTimeIntegratorTask(SEND_HYD,SRCTERM_HYD);
    AddTimeIntegratorTask(RECV_HYD,START_ALLRECV);

    // compute MHD fluxes, integrate field
    if (MAGNETIC_FIELDS_ENABLED) { // MHD
      AddTimeIntegratorTask(CALC_FLDFLX,CALC_HYDFLX);
      AddTimeIntegratorTask(SEND_FLDFLX,CALC_FLDFLX);
      AddTimeIntegratorTask(RECV_FLDFLX,SEND_FLDFLX);
      AddTimeIntegratorTask(INT_FLD, RECV_FLDFLX);
      AddTimeIntegratorTask(SEND_FLD,INT_FLD);
      AddTimeIntegratorTask(RECV_FLD,START_ALLRECV);
    }

    // prolongate, compute new primitives
    if (MAGNETIC_FIELDS_ENABLED) { // MHD
      if(pm->multilevel==true) { // SMR or AMR
        AddTimeIntegratorTask(PROLONG, (SEND_HYD|RECV_HYD|SEND_FLD|RECV_FLD));
        AddTimeIntegratorTask(CON2PRIM,PROLONG);
      } else {
        AddTimeIntegratorTask(CON2PRIM,(INT_HYD|RECV_HYD|INT_FLD|RECV_FLD));
      }
    } else {  // HYDRO
      if(pm->multilevel==true) { // SMR or AMR
        AddTimeIntegratorTask(PROLONG,(SEND_HYD|RECV_HYD));
        AddTimeIntegratorTask(CON2PRIM,PROLONG);
      } else {
        AddTimeIntegratorTask(CON2PRIM,(INT_HYD|RECV_HYD));
      }
    }

    // everything else
    AddTimeIntegratorTask(PHY_BVAL,CON2PRIM);
<<<<<<< HEAD
    if (SELF_GRAVITY_ENABLED){
=======
    if (SELF_GRAVITY_ENABLED == 1){
>>>>>>> d6fe407b
      AddTimeIntegratorTask(SOLV_GRAV,PHY_BVAL);
      AddTimeIntegratorTask(SEND_GRAV,SOLV_GRAV);
      AddTimeIntegratorTask(RECV_GRAV,SEND_GRAV);
      AddTimeIntegratorTask(CORR_GFLX,RECV_GRAV);
      AddTimeIntegratorTask(USERWORK,CORR_GFLX);
    } else {
      AddTimeIntegratorTask(USERWORK,PHY_BVAL);
    }
    AddTimeIntegratorTask(NEW_DT,USERWORK);
    if(pm->adaptive==true) {
      AddTimeIntegratorTask(AMR_FLAG,USERWORK);
      AddTimeIntegratorTask(CLEAR_ALLBND,AMR_FLAG);
    } else {
      AddTimeIntegratorTask(CLEAR_ALLBND,NEW_DT);
    }

  } // end of using namespace block
}

//----------------------------------------------------------------------------------------//! \fn
//  \brief Sets id and dependency for "ntask" member of task_list_ array, then iterates
//  value of ntask.  

void TimeIntegratorTaskList::AddTimeIntegratorTask(uint64_t id, uint64_t dep)
{
  task_list_[ntasks].task_id=id;
  task_list_[ntasks].dependency=dep;

  using namespace HydroIntegratorTaskNames;
  switch((id)) {
    case (START_ALLRECV):
      task_list_[ntasks].TaskFunc= 
        static_cast<enum TaskStatus (TaskList::*)(MeshBlock*,int)>
        (&TimeIntegratorTaskList::StartAllReceive);
      break;
    case (CLEAR_ALLBND):
      task_list_[ntasks].TaskFunc= 
        static_cast<enum TaskStatus (TaskList::*)(MeshBlock*,int)>
        (&TimeIntegratorTaskList::ClearAllBoundary);
      break;

    case (CALC_HYDFLX):
      task_list_[ntasks].TaskFunc= 
        static_cast<enum TaskStatus (TaskList::*)(MeshBlock*,int)>
        (&TimeIntegratorTaskList::CalculateFluxes);
      break;
    case (CALC_FLDFLX):
      task_list_[ntasks].TaskFunc= 
        static_cast<enum TaskStatus (TaskList::*)(MeshBlock*,int)>
        (&TimeIntegratorTaskList::CalculateEMF);
      break;

    case (SEND_HYDFLX):
      task_list_[ntasks].TaskFunc=
        static_cast<enum TaskStatus (TaskList::*)(MeshBlock*,int)>
        (&TimeIntegratorTaskList::FluxCorrectSend);
      break;
    case (SEND_FLDFLX):
      task_list_[ntasks].TaskFunc=
        static_cast<enum TaskStatus (TaskList::*)(MeshBlock*,int)>
        (&TimeIntegratorTaskList::EMFCorrectSend);
      break;

    case (RECV_HYDFLX):
      task_list_[ntasks].TaskFunc=
        static_cast<enum TaskStatus (TaskList::*)(MeshBlock*,int)>
        (&TimeIntegratorTaskList::FluxCorrectReceive);
      break;
    case (RECV_FLDFLX):
      task_list_[ntasks].TaskFunc= 
        static_cast<enum TaskStatus (TaskList::*)(MeshBlock*,int)>
        (&TimeIntegratorTaskList::EMFCorrectReceive);
      break;

    case (INT_HYD):
      task_list_[ntasks].TaskFunc=
        static_cast<enum TaskStatus (TaskList::*)(MeshBlock*,int)>
        (&TimeIntegratorTaskList::HydroIntegrate);
      break;
    case (INT_FLD):
      task_list_[ntasks].TaskFunc=
        static_cast<enum TaskStatus (TaskList::*)(MeshBlock*,int)>
        (&TimeIntegratorTaskList::FieldIntegrate);
      break;

    case (SRCTERM_HYD):
      task_list_[ntasks].TaskFunc=
        static_cast<enum TaskStatus (TaskList::*)(MeshBlock*,int)>
        (&TimeIntegratorTaskList::HydroSourceTerms);
      break;

    case (SEND_HYD):
      task_list_[ntasks].TaskFunc=
        static_cast<enum TaskStatus (TaskList::*)(MeshBlock*,int)>
        (&TimeIntegratorTaskList::HydroSend);
      break;
    case (SEND_FLD):
      task_list_[ntasks].TaskFunc=
        static_cast<enum TaskStatus (TaskList::*)(MeshBlock*,int)>
        (&TimeIntegratorTaskList::FieldSend);
      break;

    case (RECV_HYD):
      task_list_[ntasks].TaskFunc=
        static_cast<enum TaskStatus (TaskList::*)(MeshBlock*,int)>
        (&TimeIntegratorTaskList::HydroReceive);
      break;
    case (RECV_FLD):
      task_list_[ntasks].TaskFunc=
        static_cast<enum TaskStatus (TaskList::*)(MeshBlock*,int)>
        (&TimeIntegratorTaskList::FieldReceive);
      break;

    case (PROLONG):
      task_list_[ntasks].TaskFunc=
        static_cast<enum TaskStatus (TaskList::*)(MeshBlock*,int)>
        (&TimeIntegratorTaskList::Prolongation);
      break;
    case (CON2PRIM):
      task_list_[ntasks].TaskFunc=
        static_cast<enum TaskStatus (TaskList::*)(MeshBlock*,int)>
        (&TimeIntegratorTaskList::Primitives);
      break;
    case (PHY_BVAL):
      task_list_[ntasks].TaskFunc=
        static_cast<enum TaskStatus (TaskList::*)(MeshBlock*,int)>
        (&TimeIntegratorTaskList::PhysicalBoundary);
      break;
    case (USERWORK):
      task_list_[ntasks].TaskFunc=
        static_cast<enum TaskStatus (TaskList::*)(MeshBlock*,int)>
        (&TimeIntegratorTaskList::UserWork);
      break;
    case (NEW_DT):
      task_list_[ntasks].TaskFunc=
        static_cast<enum TaskStatus (TaskList::*)(MeshBlock*,int)>
        (&TimeIntegratorTaskList::NewBlockTimeStep);
      break;
    case (AMR_FLAG):
      task_list_[ntasks].TaskFunc=
        static_cast<enum TaskStatus (TaskList::*)(MeshBlock*,int)>
        (&TimeIntegratorTaskList::CheckRefinement);
      break;

    case (SOLV_GRAV):
      task_list_[ntasks].TaskFunc=
        static_cast<enum TaskStatus (TaskList::*)(MeshBlock*,int)>
        (&TimeIntegratorTaskList::GravSolve);
      break;
    case (SEND_GRAV):
      task_list_[ntasks].TaskFunc=
        static_cast<enum TaskStatus (TaskList::*)(MeshBlock*,int)>
        (&TimeIntegratorTaskList::GravSend);
      break;
    case (RECV_GRAV):
      task_list_[ntasks].TaskFunc=
        static_cast<enum TaskStatus (TaskList::*)(MeshBlock*,int)>
        (&TimeIntegratorTaskList::GravReceive);
      break;
    case (CORR_GFLX):
      task_list_[ntasks].TaskFunc=
        static_cast<enum TaskStatus (TaskList::*)(MeshBlock*,int)>
        (&TimeIntegratorTaskList::GravFluxCorrection);
      break;


    default:
      std::stringstream msg;
      msg << "### FATAL ERROR in AddTimeIntegratorTask" << std::endl
          << "Invalid Task "<< id << " is specified" << std::endl;
      throw std::runtime_error(msg.str().c_str());
  }
  ntasks++;
  return;
}

//----------------------------------------------------------------------------------------
//! \fn
//  \brief

//----------------------------------------------------------------------------------------
// Functions to start/end MPI communication

enum TaskStatus TimeIntegratorTaskList::StartAllReceive(MeshBlock *pmb, int step)
{
  pmb->pbval->StartReceivingAll();
  return TASK_SUCCESS;
}

enum TaskStatus TimeIntegratorTaskList::ClearAllBoundary(MeshBlock *pmb, int step)
{
  pmb->pbval->ClearBoundaryAll();
  return TASK_SUCCESS;
}

//----------------------------------------------------------------------------------------
// Functions to calculates fluxes

enum TaskStatus TimeIntegratorTaskList::CalculateFluxes(MeshBlock *pmb, int step)
{
  Hydro *phydro=pmb->phydro;
  Field *pfield=pmb->pfield;

  if((step == 1) && (integrator == "vl2")) {
    phydro->CalculateFluxes(phydro->w,  pfield->b,  pfield->bcc, 1);
    return TASK_NEXT;
  }

  if((step == 1) && (integrator == "rk2")) {
    phydro->CalculateFluxes(phydro->w,  pfield->b,  pfield->bcc, 2);
    return TASK_NEXT;
  } 

  if(step == 2) {
    phydro->CalculateFluxes(phydro->w1, pfield->b1, pfield->bcc1, 2);
    return TASK_NEXT;
  }

  return TASK_FAIL;
}

enum TaskStatus TimeIntegratorTaskList::CalculateEMF(MeshBlock *pmb, int step)
{
  if(step == 1) {
    pmb->pfield->ComputeCornerE(pmb->phydro->w,  pmb->pfield->bcc);
    return TASK_NEXT;
  }

  if(step == 2) {
    pmb->pfield->ComputeCornerE(pmb->phydro->w1, pmb->pfield->bcc1);
    return TASK_NEXT;
  } 

  return TASK_FAIL;
}

//----------------------------------------------------------------------------------------
// Functions to communicate fluxes between MeshBlocks for flux correction step with AMR

enum TaskStatus TimeIntegratorTaskList::FluxCorrectSend(MeshBlock *pmb, int step)
{
  pmb->pbval->SendFluxCorrection(FLUX_HYDRO);
  return TASK_SUCCESS;
}

enum TaskStatus TimeIntegratorTaskList::EMFCorrectSend(MeshBlock *pmb, int step)
{
  pmb->pbval->SendEMFCorrection();
  return TASK_SUCCESS;
}

//----------------------------------------------------------------------------------------
// Functions to receive fluxes between MeshBlocks

enum TaskStatus TimeIntegratorTaskList::FluxCorrectReceive(MeshBlock *pmb, int step)
{
  if(pmb->pbval->ReceiveFluxCorrection(FLUX_HYDRO) == true) {
    return TASK_NEXT;
  } else {
    return TASK_FAIL;
  }
}

enum TaskStatus TimeIntegratorTaskList::EMFCorrectReceive(MeshBlock *pmb, int step)
{
  if(pmb->pbval->ReceiveEMFCorrection() == true) {
    return TASK_NEXT;
  } else {
    return TASK_FAIL;
  }
}

//----------------------------------------------------------------------------------------
// Functions to integrate conserved variables

enum TaskStatus TimeIntegratorTaskList::HydroIntegrate(MeshBlock *pmb, int step)
{
  Hydro *ph=pmb->phydro;
  Field *pf=pmb->pfield;

  if(step == 1) {
    ph->AddFluxDivergenceToAverage(ph->u,ph->u,ph->w,pf->bcc,step_wghts[0],ph->u1);
    return TASK_NEXT;
  }

  if((step == 2) && (integrator == "vl2")) {
    ph->AddFluxDivergenceToAverage(ph->u,ph->u,ph->w1,pf->bcc1,step_wghts[1],ph->u);
    return TASK_NEXT;
  }

  if((step == 2) && (integrator == "rk2")) {
   ph->AddFluxDivergenceToAverage(ph->u,ph->u1,ph->w1,pf->bcc1,step_wghts[1],ph->u);
   return TASK_NEXT;
  }

  return TASK_FAIL;
}

enum TaskStatus TimeIntegratorTaskList::FieldIntegrate(MeshBlock *pmb, int step)
{
  if(step == 1) {
    pmb->pfield->CT(pmb->pfield->b, pmb->pfield->b, step_wghts[0], pmb->pfield->b1);
    return TASK_NEXT;
  }

  if((step == 2) && (integrator == "vl2")) {
    pmb->pfield->CT(pmb->pfield->b, pmb->pfield->b, step_wghts[1], pmb->pfield->b);
    return TASK_NEXT;
  }

  if((step == 2) && (integrator == "rk2")) {
    pmb->pfield->CT(pmb->pfield->b, pmb->pfield->b1, step_wghts[1], pmb->pfield->b);
    return TASK_NEXT;
  }

  return TASK_FAIL;
}

//----------------------------------------------------------------------------------------
// Functions to add source terms

enum TaskStatus TimeIntegratorTaskList::HydroSourceTerms(MeshBlock *pmb, int step)
{
  Hydro *ph=pmb->phydro;
  Field *pf=pmb->pfield;

  // return if there are no source terms to be added
  if (ph->psrc->hydro_sourceterms_defined == false) return TASK_NEXT;

  Real dt = (step_wghts[(step-1)].c)*(pmb->pmy_mesh->dt);
  Real time;
  // *** this must be changed for the RK3 integrator
  if(step == 1) {
    time=pmb->pmy_mesh->time;
    ph->psrc->AddHydroSourceTerms(time,dt,ph->flux,ph->w,pf->bcc,ph->u1);
  } else if(step == 2) {
    if      (integrator == "vl2") time=pmb->pmy_mesh->time + 0.5*pmb->pmy_mesh->dt;
    else if (integrator == "rk2") time=pmb->pmy_mesh->time +     pmb->pmy_mesh->dt;
    ph->psrc->AddHydroSourceTerms(time,dt,ph->flux,ph->w1,pf->bcc1,ph->u);
  } else {
    return TASK_FAIL;
  }

  return TASK_NEXT;
}

//----------------------------------------------------------------------------------------
// Functions to communicate conserved variables between MeshBlocks

enum TaskStatus TimeIntegratorTaskList::HydroSend(MeshBlock *pmb, int step)
{
  if(step == 1) {
    pmb->pbval->SendCellCenteredBoundaryBuffers(pmb->phydro->u1, HYDRO_CONS);
  } else if(step == 2) {
    pmb->pbval->SendCellCenteredBoundaryBuffers(pmb->phydro->u, HYDRO_CONS);
  } else {
    return TASK_FAIL;
  }
  return TASK_SUCCESS;
}

enum TaskStatus TimeIntegratorTaskList::FieldSend(MeshBlock *pmb, int step)
{
  if(step == 1) {
    pmb->pbval->SendFieldBoundaryBuffers(pmb->pfield->b1);
  } else if(step == 2) {
    pmb->pbval->SendFieldBoundaryBuffers(pmb->pfield->b);
  } else {
    return TASK_FAIL;
  }
  return TASK_SUCCESS;
}

//----------------------------------------------------------------------------------------
// Functions to receive conserved variables between MeshBlocks

enum TaskStatus TimeIntegratorTaskList::HydroReceive(MeshBlock *pmb, int step)
{
  bool ret;
  if(step == 1) {
    ret=pmb->pbval->ReceiveCellCenteredBoundaryBuffers(pmb->phydro->u1, HYDRO_CONS);
  } else if(step == 2) {
    ret=pmb->pbval->ReceiveCellCenteredBoundaryBuffers(pmb->phydro->u, HYDRO_CONS);
  } else {
    return TASK_FAIL;
  }
  if(ret==true) {
    return TASK_SUCCESS;
  } else {
    return TASK_FAIL;
  }
}

enum TaskStatus TimeIntegratorTaskList::FieldReceive(MeshBlock *pmb, int step)
{
  bool ret;
  if(step == 1) {
    ret=pmb->pbval->ReceiveFieldBoundaryBuffers(pmb->pfield->b1);
  } else if(step == 2) {
    ret=pmb->pbval->ReceiveFieldBoundaryBuffers(pmb->pfield->b);
  } else {
    return TASK_FAIL;
  }
  if(ret==true) {
    return TASK_SUCCESS;
  } else {
    return TASK_FAIL;
  }
}

//----------------------------------------------------------------------------------------
// Functions for everything else

enum TaskStatus TimeIntegratorTaskList::Prolongation(MeshBlock *pmb, int step)
{
  Hydro *phydro=pmb->phydro;
  Field *pfield=pmb->pfield;
  BoundaryValues *pbval=pmb->pbval;
  Real dt;

  if(step == 1) {
    dt = (step_wghts[(step-1)].c)*(pmb->pmy_mesh->dt);
    pbval->ProlongateBoundaries(phydro->w1, phydro->u1, pfield->b1, pfield->bcc1,
                                pmb->pmy_mesh->time+dt, dt);
  } else if(step == 2) {
    dt=pmb->pmy_mesh->dt;
    pbval->ProlongateBoundaries(phydro->w,  phydro->u,  pfield->b,  pfield->bcc,
                                pmb->pmy_mesh->time+dt, dt);
  } else {
    return TASK_FAIL;
  }
  return TASK_SUCCESS;
}

enum TaskStatus TimeIntegratorTaskList::Primitives(MeshBlock *pmb, int step)
{
  Hydro *phydro=pmb->phydro;
  Field *pfield=pmb->pfield;
  BoundaryValues *pbval=pmb->pbval;
  int is=pmb->is, ie=pmb->ie, js=pmb->js, je=pmb->je, ks=pmb->ks, ke=pmb->ke;
  if(pbval->nblevel[1][1][0]!=-1) is-=NGHOST;
  if(pbval->nblevel[1][1][2]!=-1) ie+=NGHOST;
  if(pbval->nblevel[1][0][1]!=-1) js-=NGHOST;
  if(pbval->nblevel[1][2][1]!=-1) je+=NGHOST;
  if(pbval->nblevel[0][1][1]!=-1) ks-=NGHOST;
  if(pbval->nblevel[2][1][1]!=-1) ke+=NGHOST;

  if(step == 1) {
    pmb->peos->ConservedToPrimitive(phydro->u1, phydro->w, pfield->b1,
                                    phydro->w1, pfield->bcc1, pmb->pcoord,
                                    is, ie, js, je, ks, ke);
  } else if(step == 2) {
    pmb->peos->ConservedToPrimitive(phydro->u, phydro->w1, pfield->b,
                                    phydro->w, pfield->bcc, pmb->pcoord,
                                    is, ie, js, je, ks, ke);
  } else {
    return TASK_FAIL;
  }
  return TASK_SUCCESS;
}

enum TaskStatus TimeIntegratorTaskList::PhysicalBoundary(MeshBlock *pmb, int step)
{
  Hydro *phydro=pmb->phydro;
  Field *pfield=pmb->pfield;
  BoundaryValues *pbval=pmb->pbval;
  Real dt;
  if(step == 1) {
    dt = (step_wghts[(step-1)].c)*(pmb->pmy_mesh->dt);
    pbval->ApplyPhysicalBoundaries(phydro->w1, phydro->u1, pfield->b1, pfield->bcc1,
                                   pmb->pmy_mesh->time+dt, dt);
  } else if(step == 2) {
    dt=pmb->pmy_mesh->dt;
    pbval->ApplyPhysicalBoundaries(phydro->w,  phydro->u,  pfield->b,  pfield->bcc,
                                   pmb->pmy_mesh->time+dt, dt);
  } else {
    return TASK_FAIL;
  }
  return TASK_SUCCESS;
}

enum TaskStatus TimeIntegratorTaskList::UserWork(MeshBlock *pmb, int step)
{
  if (step != nsub_steps) return TASK_SUCCESS; // only do on last sub-step

  pmb->UserWorkInLoop();
  return TASK_SUCCESS;
}

enum TaskStatus TimeIntegratorTaskList::NewBlockTimeStep(MeshBlock *pmb, int step)
{
  if (step != nsub_steps) return TASK_SUCCESS; // only do on last sub-step

  pmb->phydro->NewBlockTimeStep();
  return TASK_SUCCESS;
}

enum TaskStatus TimeIntegratorTaskList::CheckRefinement(MeshBlock *pmb, int step)
{
  if (step != nsub_steps) return TASK_SUCCESS; // only do on last sub-step

  pmb->pmr->CheckRefinementCondition();
  return TASK_SUCCESS;
}

enum TaskStatus TimeIntegratorTaskList::GravSolve(MeshBlock *pmb, int step)
{
  if (step != nsub_steps) return TASK_NEXT; // only do on last sub-step

  pmb->pgrav->Solver(pmb->phydro->u);
  return TASK_NEXT;
}

enum TaskStatus TimeIntegratorTaskList::GravSend(MeshBlock *pmb, int step)
{
//  if (step != nsub_steps) return TASK_SUCCESS; // only do on last sub-step

  pmb->pbval->SendGravityBoundaryBuffers(pmb->pgrav->phi);
  return TASK_SUCCESS;
}

enum TaskStatus TimeIntegratorTaskList::GravReceive(MeshBlock *pmb, int step)
{
//  if (step != nsub_steps) return TASK_SUCCESS; // only do on last sub-step

  if(pmb->pbval->ReceiveGravityBoundaryBuffers(pmb->pgrav->phi) == true){
    return TASK_SUCCESS;
  } else {
    return TASK_FAIL;
  }
}

enum TaskStatus TimeIntegratorTaskList::GravFluxCorrection(MeshBlock *pmb, int step)
{
  if (step != nsub_steps) return TASK_NEXT; // only do on last sub-step

<<<<<<< HEAD
  pmb->pgrav->CorrectGravityFlux(pmb->phydro->u);
=======
  pmb->phydro->CorrectGravityFlux();
>>>>>>> d6fe407b
  return TASK_NEXT;
}<|MERGE_RESOLUTION|>--- conflicted
+++ resolved
@@ -110,11 +110,7 @@
 
     // everything else
     AddTimeIntegratorTask(PHY_BVAL,CON2PRIM);
-<<<<<<< HEAD
-    if (SELF_GRAVITY_ENABLED){
-=======
     if (SELF_GRAVITY_ENABLED == 1){
->>>>>>> d6fe407b
       AddTimeIntegratorTask(SOLV_GRAV,PHY_BVAL);
       AddTimeIntegratorTask(SEND_GRAV,SOLV_GRAV);
       AddTimeIntegratorTask(RECV_GRAV,SEND_GRAV);
@@ -651,10 +647,6 @@
 {
   if (step != nsub_steps) return TASK_NEXT; // only do on last sub-step
 
-<<<<<<< HEAD
-  pmb->pgrav->CorrectGravityFlux(pmb->phydro->u);
-=======
   pmb->phydro->CorrectGravityFlux();
->>>>>>> d6fe407b
   return TASK_NEXT;
 }