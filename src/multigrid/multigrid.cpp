--- conflicted
+++ resolved
@@ -678,13 +678,8 @@
 
 //----------------------------------------------------------------------------------------
 //! \fn void Multigrid::Restrict(AthenaArray<Real> &dst, const AthenaArray<Real> &src,
-<<<<<<< HEAD
-//!                              int il, int iu, int jl, int ju, int kl, int ku)
-//! \brief Actual implementation of prolongation and correction
-=======
 //                               int il, int iu, int jl, int ju, int kl, int ku, bool th)
 //  \brief Actual implementation of prolongation and correction
->>>>>>> 5b1b8c41
 
 void Multigrid::Restrict(AthenaArray<Real> &dst, const AthenaArray<Real> &src,
                          int il, int iu, int jl, int ju, int kl, int ku, bool th) {
@@ -731,15 +726,9 @@
 
 //----------------------------------------------------------------------------------------
 //! \fn void Multigrid::ProlongateAndCorrect(AthenaArray<Real> &dst,
-<<<<<<< HEAD
-//!     const AthenaArray<Real> &src, int il, int iu, int jl, int ju, int kl, int ku,
-//!     int fil, int fjl, int fkl)
-//! \brief Actual implementation of prolongation and correction
-=======
 //      const AthenaArray<Real> &src, int il, int iu, int jl, int ju, int kl, int ku,
 //      int fil, int fjl, int fkl, bool th)
 //  \brief Actual implementation of prolongation and correction
->>>>>>> 5b1b8c41
 
 void Multigrid::ProlongateAndCorrect(AthenaArray<Real> &dst, const AthenaArray<Real> &src,
      int il, int iu, int jl, int ju, int kl, int ku, int fil, int fjl, int fkl, bool th) {
@@ -842,15 +831,9 @@
 
 //----------------------------------------------------------------------------------------
 //! \fn void Multigrid::FMGProlongate(AthenaArray<Real> &dst,
-<<<<<<< HEAD
-//!          const AthenaArray<Real> &src, int il, int iu, int jl, int ju, int kl, int ku
-//!          int fil, int fjl, int fkl)
-//! \brief Actual implementation of FMG prolongation
-=======
 //           const AthenaArray<Real> &src, int il, int iu, int jl, int ju, int kl, int ku
 //           int fil, int fjl, int fkl, bool th)
 //  \brief Actual implementation of FMG prolongation
->>>>>>> 5b1b8c41
 
 void Multigrid::FMGProlongate(AthenaArray<Real> &dst, const AthenaArray<Real> &src,
                               int il, int iu, int jl, int ju, int kl, int ku,
