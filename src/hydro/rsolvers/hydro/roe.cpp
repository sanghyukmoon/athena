//========================================================================================
// Athena++ astrophysical MHD code
// Copyright(C) 2014 James M. Stone <jmstone@princeton.edu> and other code contributors
// Licensed under the 3-clause BSD License, see LICENSE file for details
//========================================================================================
//! \file  roe.cpp
//  \brief Roe's linearized Riemann solver.
//
// Computes 1D fluxes using Roe's linearization.  When Roe's method fails because of
// negative density in the intermediate states, LLF fluxes are used instead (only density,
// not pressure, is checked in this version).
//
// REFERENCES:
// - P. Roe, "Approximate Riemann solvers, parameter vectors, and difference schemes",
//   JCP, 43, 357 (1981).

// C/C++ headers
#include <algorithm>  // max()
#include <cmath>      // sqrt()

// Athena++ headers
#include "../../hydro.hpp"
#include "../../../athena.hpp"
#include "../../../athena_arrays.hpp"
#include "../../../eos/eos.hpp"

// prototype for function to compute Roe fluxes from eigenmatrices
inline void RoeFlux(const Real wroe[], const Real du[], const Real wli[], Real flx[],
  Real eigenvalues[], int &flag);

// (gamma-1) and isothermal sound speed made global so can be shared with flux fn
static Real gm1, iso_cs;

//----------------------------------------------------------------------------------------
//! \fn void Hydro::RiemannSolver
//  \brief The Roe Riemann solver for hydrodynamics (both adiabatic and isothermal)

void Hydro::RiemannSolver(const int kl, const int ku, const int jl, const int ju,
  const int il, const int iu, const int ivx, const AthenaArray<Real> &bx,
  AthenaArray<Real> &wl, AthenaArray<Real> &wr, AthenaArray<Real> &flx,
  AthenaArray<Real> &ey, AthenaArray<Real> &ez) {

  int ivy = IVX + ((ivx-IVX)+1)%3;
  int ivz = IVX + ((ivx-IVX)+2)%3;
  Real wli[(NHYDRO)],wri[(NHYDRO)],wroe[(NHYDRO)];
  Real flxi[(NHYDRO)],fl[(NHYDRO)],fr[(NHYDRO)];
  gm1 = pmy_block->peos->GetGamma() - 1.0;
  iso_cs = pmy_block->peos->GetIsoSoundSpeed();

  Real ev[(NHYDRO)],du[(NHYDRO)];

  for (int k=kl; k<=ku; ++k) {
  for (int j=jl; j<=ju; ++j) {
#pragma omp simd
  for (int i=il; i<=iu; ++i) {

//--- Step 1.  Load L/R states into local variables

    wli[IDN]=wl(IDN,k,j,i);
    wli[IVX]=wl(ivx,k,j,i);
    wli[IVY]=wl(ivy,k,j,i);
    wli[IVZ]=wl(ivz,k,j,i);
    if (NON_BAROTROPIC_EOS) wli[IPR]=wl(IPR,k,j,i);

    wri[IDN]=wr(IDN,k,j,i);
    wri[IVX]=wr(ivx,k,j,i);
    wri[IVY]=wr(ivy,k,j,i);
    wri[IVZ]=wr(ivz,k,j,i);
    if (NON_BAROTROPIC_EOS) wri[IPR]=wr(IPR,k,j,i);

//--- Step 2.  Compute Roe-averaged data from left- and right-states

    Real sqrtdl = std::sqrt(wli[IDN]);
    Real sqrtdr = std::sqrt(wri[IDN]);
    Real isdlpdr = 1.0/(sqrtdl + sqrtdr);

    wroe[IDN]  = sqrtdl*sqrtdr;
    wroe[IVX] = (sqrtdl*wli[IVX] + sqrtdr*wri[IVX])*isdlpdr;
    wroe[IVY] = (sqrtdl*wli[IVY] + sqrtdr*wri[IVY])*isdlpdr;
    wroe[IVZ] = (sqrtdl*wli[IVZ] + sqrtdr*wri[IVZ])*isdlpdr;

    // Following Roe(1981), the enthalpy H=(E+P)/d is averaged for adiabatic flows,
    // rather than E or P directly.  sqrtdl*hl = sqrtdl*(el+pl)/dl = (el+pl)/sqrtdl
    Real el,er;
    if (NON_BAROTROPIC_EOS) {
      el = wli[IPR]/gm1 + 0.5*wli[IDN]*(SQR(wli[IVX]) + SQR(wli[IVY]) + SQR(wli[IVZ]));
      er = wri[IPR]/gm1 + 0.5*wri[IDN]*(SQR(wri[IVX]) + SQR(wri[IVY]) + SQR(wri[IVZ]));
      wroe[IPR] = ((el + wli[IPR])/sqrtdl + (er + wri[IPR])/sqrtdr)*isdlpdr;
    }

//--- Step 3.  Compute L/R fluxes

    Real mxl = wli[IDN]*wli[IVX];
    Real mxr = wri[IDN]*wri[IVX];

    fl[IDN] = mxl;
    fr[IDN] = mxr;

    fl[IVX] = mxl*wli[IVX];
    fr[IVX] = mxr*wri[IVX];

    fl[IVY] = mxl*wli[IVY];
    fr[IVY] = mxr*wri[IVY];

    fl[IVZ] = mxl*wli[IVZ];
    fr[IVZ] = mxr*wri[IVZ];

    if (NON_BAROTROPIC_EOS) {
      fl[IVX] += wli[IPR];
      fr[IVX] += wri[IPR];
      fl[IEN] = (el + wli[IPR])*wli[IVX];
      fr[IEN] = (er + wri[IPR])*wri[IVX];
    } else {
      fl[IVX] += (iso_cs*iso_cs)*wli[IDN];
      fr[IVX] += (iso_cs*iso_cs)*wri[IDN];
    }

//--- Step 4.  Compute Roe fluxes.

    du[IDN] = wri[IDN]          - wli[IDN];
    du[IVX] = wri[IDN]*wri[IVX] - wli[IDN]*wli[IVX];
    du[IVY] = wri[IDN]*wri[IVY] - wli[IDN]*wli[IVY];
    du[IVZ] = wri[IDN]*wri[IVZ] - wli[IDN]*wli[IVZ];
    if (NON_BAROTROPIC_EOS) du[IEN] = er - el;

    flxi[IDN] = 0.5*(fl[IDN] + fr[IDN]);
    flxi[IVX] = 0.5*(fl[IVX] + fr[IVX]);
    flxi[IVY] = 0.5*(fl[IVY] + fr[IVY]);
    flxi[IVZ] = 0.5*(fl[IVZ] + fr[IVZ]);
    if (NON_BAROTROPIC_EOS) flxi[IEN] = 0.5*(fl[IEN] + fr[IEN]);

    int llf_flag = 0;
    RoeFlux(wroe,du,wli,flxi,ev,llf_flag);

//--- Step 5.  Overwrite with upwind flux if flow is supersonic

    if (ev[0] >= 0.0) {
      flxi[IDN] = fl[IDN];
      flxi[IVX] = fl[IVX];
      flxi[IVY] = fl[IVY];
      flxi[IVZ] = fl[IVZ];
      if (NON_BAROTROPIC_EOS) flxi[IEN] = fl[IEN];
    }
    if (ev[NWAVE-1] <= 0.0) {
      flxi[IDN] = fr[IDN];
      flxi[IVX] = fr[IVX];
      flxi[IVY] = fr[IVY];
      flxi[IVZ] = fr[IVZ];
      if (NON_BAROTROPIC_EOS) flxi[IEN] = fr[IEN];
    }

//--- Step 6.  Overwrite with LLF flux if any of intermediate states are negative

    if (llf_flag != 0) {
      Real cl = pmy_block->peos->SoundSpeed(wli);
      Real cr = pmy_block->peos->SoundSpeed(wri);
      Real a  = 0.5*std::max( (fabs(wli[IVX]) + cl), (fabs(wri[IVX]) + cr) );

      flxi[IDN] = 0.5*(fl[IDN] + fr[IDN]) - a*du[IDN];
      flxi[IVX] = 0.5*(fl[IVX] + fr[IVX]) - a*du[IVX];
      flxi[IVY] = 0.5*(fl[IVY] + fr[IVY]) - a*du[IVY];
      flxi[IVZ] = 0.5*(fl[IVZ] + fr[IVZ]) - a*du[IVZ];
      if (NON_BAROTROPIC_EOS) {
        flxi[IEN] = 0.5*(fl[IEN] + fr[IEN]) - a*du[IEN];
      }
    }

//--- Step 7. Store results into 3D array of fluxes

    flx(IDN,k,j,i) = flxi[IDN];
    flx(ivx,k,j,i) = flxi[IVX];
    flx(ivy,k,j,i) = flxi[IVY];
    flx(ivz,k,j,i) = flxi[IVZ];
    if (NON_BAROTROPIC_EOS) flx(IEN,k,j,i) = flxi[IEN];
  }
  }}

  return;
}

//----------------------------------------------------------------------------------------
//! \fn RoeFlux()
//  \brief Computes Roe fluxes for the conserved variables, that is
//            F[n] = 0.5*(F_l + F_r) - SUM_m(coeff[m]*rem[n][m])
//  where     coeff[n] = 0.5*ev[n]*SUM_m(dU[m]*lem[n][m])
//  and the rem[n][m] and lem[n][m] are matrices of the L- and R-eigenvectors of Roe's
//  matrix "A". Also returns the eigenvalues through the argument list.
//
// INPUT:
//   wroe: vector of Roe averaged primitive variables
//   du: Ur - Ul, difference in L/R-states in conserved variables
//   wli: Wl, left state in primitive variables
//   flx: (F_l + F_r)/2
//
// OUTPUT:
//   flx: final Roe flux
//   ev: vector of eingenvalues
//   llf_flag: flag set to 1 if d<0 in any intermediate state
//
//  The order of the components in the input vectors should be:
//     (IDN,IVX,IVY,IVZ,[IPR])
//
// REFERENCES:
// - J. Stone, T. Gardiner, P. Teuben, J. Hawley, & J. Simon "Athena: A new code for
//   astrophysical MHD", ApJS, (2008), Appendix A.  Equation numbers refer to this paper.

inline void RoeFlux(const Real wroe[], const Real du[], const Real wli[], Real flx[],
  Real ev[], int &llf_flag) {

  Real d  = wroe[IDN];
  Real v1 = wroe[IVX];
  Real v2 = wroe[IVY];
  Real v3 = wroe[IVZ];

//--- Adiabatic hydrodynamics

  if (NON_BAROTROPIC_EOS) {
    Real h = wroe[IPR];
    Real vsq = v1*v1 + v2*v2 + v3*v3;
    Real q = h - 0.5*vsq;
    Real cs_sq = (q < 0.0) ? (TINY_NUMBER) : gm1*q;
    Real cs = std::sqrt(cs_sq);

    // Compute eigenvalues (eq. B2)
    ev[0] = v1 - cs;
    ev[1] = v1;
    ev[2] = v1;
    ev[3] = v1;
    ev[4] = v1 + cs;

    // Compute projection of dU onto L-eigenvectors using matrix elements from eq. B4
    Real a[(NHYDRO)];
    Real na = 0.5/cs_sq;
    a[0]  = du[0]*(0.5*gm1*vsq + v1*cs);
    a[0] -= du[1]*(gm1*v1 + cs);
    a[0] -= du[2]*gm1*v2;
    a[0] -= du[3]*gm1*v3;
    a[0] += du[4]*gm1;
    a[0] *= na;

    a[1]  = du[0]*(-v2);
    a[1] += du[2];

    a[2]  = du[0]*(-v3);
    a[2] += du[3];

    Real qa = gm1/cs_sq;
    a[3]  = du[0]*(1.0 - na*gm1*vsq);
    a[3] += du[1]*qa*v1;
    a[3] += du[2]*qa*v2;
    a[3] += du[3]*qa*v3;
    a[3] -= du[4]*qa;

    a[4]  = du[0]*(0.5*gm1*vsq - v1*cs);
    a[4] -= du[1]*(gm1*v1 - cs);
    a[4] -= du[2]*gm1*v2;
    a[4] -= du[3]*gm1*v3;
    a[4] += du[4]*gm1;
    a[4] *= na;

    Real coeff[(NHYDRO)];
    coeff[0] = -0.5*fabs(ev[0])*a[0];
    coeff[1] = -0.5*fabs(ev[1])*a[1];
    coeff[2] = -0.5*fabs(ev[2])*a[2];
    coeff[3] = -0.5*fabs(ev[3])*a[3];
    coeff[4] = -0.5*fabs(ev[4])*a[4];

    // compute density in intermediate states and check that it is positive, set flag
    // This requires computing the [0][*] components of the right-eigenmatrix
    Real dens = wli[IDN] + a[0];  // rem[0][0]=1, so don't bother to compute or store 
    if (dens < 0.0) llf_flag=1;

    dens += a[3];  // rem[0][3]=1, so don't bother to compute or store 
    if (dens < 0.0) llf_flag=1;

    // Now multiply projection with R-eigenvectors from eq. B3 and SUM into output fluxes
    flx[0] += coeff[0];
    flx[0] += coeff[3];
    flx[0] += coeff[4];

<<<<<<< HEAD
inline void SumRightRoeEigenmatrixDotVector(const Real wroe[], const Real in[],
                                            Real out[]) {
=======
    flx[1] += coeff[0]*(v1 - cs);
    flx[1] += coeff[3]*v1;
    flx[1] += coeff[4]*(v1 + cs);
>>>>>>> f10f86a3

    flx[2] += coeff[0]*v2;
    flx[2] += coeff[1];
    flx[2] += coeff[3]*v2;
    flx[2] += coeff[4]*v2;

    flx[3] += coeff[0]*v3;
    flx[3] += coeff[2];
    flx[3] += coeff[3]*v3;
    flx[3] += coeff[4]*v3;

    flx[4] += coeff[0]*(h - v1*cs);
    flx[4] += coeff[1]*v2;
    flx[4] += coeff[2]*v3;
    flx[4] += coeff[3]*0.5*vsq;
    flx[4] += coeff[4]*(h + v1*cs);

//--- Isothermal hydrodynamics

  } else {
    // Compute eigenvalues (eq. B6)
    ev[0] = v1 - iso_cs;
    ev[1] = v1;
    ev[2] = v1;
    ev[3] = v1 + iso_cs;

    // Compute projection of dU onto L-eigenvectors using matrix elements from eq. B7
    Real a[(NHYDRO)];
    a[0]  = du[0]*(0.5 + 0.5*v1/iso_cs);
    a[0] -= du[1]*0.5/iso_cs;

    a[1]  = du[0]*(-v2);
    a[1] += du[2];

    a[2]  = du[0]*(-v3);
    a[2] += du[3];

    a[3]  = du[0]*(0.5 - 0.5*v1/iso_cs);
    a[3] += du[1]*0.5/iso_cs;

    Real coeff[(NHYDRO)];
    coeff[0] = -0.5*fabs(ev[0])*a[0];
    coeff[1] = -0.5*fabs(ev[1])*a[1];
    coeff[2] = -0.5*fabs(ev[2])*a[2];
    coeff[3] = -0.5*fabs(ev[3])*a[3];

    // compute density in intermediate states and check that it is positive, set flag
    // This requires computing the [0][*] components of the right-eigenmatrix
    Real dens = wli[IDN] + a[0];  // rem[0][0]=1, so don't bother to compute or store 
    if (dens < 0.0) llf_flag=1;

    dens += a[3];  // rem[0][3]=1, so don't bother to compute or store 
    if (dens < 0.0) llf_flag=1;

    // Now multiply projection with R-eigenvectors from eq. B3 and SUM into output fluxes
    flx[0] += coeff[0];
    flx[0] += coeff[3];

    flx[1] += coeff[0]*(v1 - iso_cs);
    flx[1] += coeff[3]*(v1 + iso_cs);

    flx[2] += coeff[0]*v2;
    flx[2] += coeff[1];
    flx[2] += coeff[3]*v2;

    flx[3] += coeff[0]*v3;
    flx[3] += coeff[2];
    flx[3] += coeff[3]*v3;
  }
}<|MERGE_RESOLUTION|>--- conflicted
+++ resolved
@@ -278,14 +278,9 @@
     flx[0] += coeff[3];
     flx[0] += coeff[4];
 
-<<<<<<< HEAD
-inline void SumRightRoeEigenmatrixDotVector(const Real wroe[], const Real in[],
-                                            Real out[]) {
-=======
     flx[1] += coeff[0]*(v1 - cs);
     flx[1] += coeff[3]*v1;
     flx[1] += coeff[4]*(v1 + cs);
->>>>>>> f10f86a3
 
     flx[2] += coeff[0]*v2;
     flx[2] += coeff[1];
