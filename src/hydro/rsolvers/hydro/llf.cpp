//========================================================================================
// Athena++ astrophysical MHD code
// Copyright(C) 2014 James M. Stone <jmstone@princeton.edu> and other code contributors
// Licensed under the 3-clause BSD License, see LICENSE file for details
//========================================================================================
//! \file llf.cpp
//  \brief Local Lax Friedrichs (LLF) Riemann solver for hydrodynamics
//
//  Computes 1D fluxes using the LLF Riemann solver, also known as Rusanov's method.
//  This flux is very diffusive, even more diffusive than HLLE, and so it is not
//  recommended for use in applications.  However, it is useful for testing, or for
//  problems where other Riemann solvers fail.
//
// REFERENCES:
// - E.F. Toro, "Riemann Solvers and numerical methods for fluid dynamics", 2nd ed.,
//   Springer-Verlag, Berlin, (1999) chpt. 10.

// C headers

// C++ headers
#include <algorithm>  // max(), min()
#include <cmath>      // sqrt()

// Athena++ headers
#include "../../../athena.hpp"
#include "../../../athena_arrays.hpp"
#include "../../../eos/eos.hpp"
#include "../../hydro.hpp"

//----------------------------------------------------------------------------------------
//! \fn void Hydro::RiemannSolver
//  \brief The LLF Riemann solver for hydrodynamics (both adiabatic and isothermal)

<<<<<<< HEAD
void Hydro::RiemannSolver(const int k, const int j, const int il, const int iu,
  const int ivx, const AthenaArray<Real> &bx, AthenaArray<Real> &wl,
  AthenaArray<Real> &wr, AthenaArray<Real> &flx,
  AthenaArray<Real> &ey, AthenaArray<Real> &ez,
  AthenaArray<Real> &wct, const AthenaArray<Real> &dxw) {
=======
void Hydro::RiemannSolver(const int kl, const int ku, const int jl, const int ju,
                          const int il, const int iu, const int ivx,
                          const AthenaArray<Real> &bx,
                          AthenaArray<Real> &wl, AthenaArray<Real> &wr,
                          AthenaArray<Real> &flx,
                          AthenaArray<Real> &ey, AthenaArray<Real> &ez) {
>>>>>>> 19feab23
  int ivy = IVX + ((ivx-IVX)+1)%3;
  int ivz = IVX + ((ivx-IVX)+2)%3;
  Real wli[(NHYDRO)],wri[(NHYDRO)],du[(NHYDRO)];
  Real fl[(NHYDRO)],fr[(NHYDRO)],flxi[(NHYDRO)];
  Real gm1 = pmy_block->peos->GetGamma() - 1.0;
  Real iso_cs = pmy_block->peos->GetIsoSoundSpeed();

<<<<<<< HEAD
#pragma omp simd private(wli,wri,du,fl,fr,flxi)
  for (int i=il; i<=iu; ++i) {

//--- Step 1.  Load L/R states into local variables

    wli[IDN]=wl(IDN,i);
    wli[IVX]=wl(ivx,i);
    wli[IVY]=wl(ivy,i);
    wli[IVZ]=wl(ivz,i);
    if (NON_BAROTROPIC_EOS) wli[IPR]=wl(IPR,i);

    wri[IDN]=wr(IDN,i);
    wri[IVX]=wr(ivx,i);
    wri[IVY]=wr(ivy,i);
    wri[IVZ]=wr(ivz,i);
    if (NON_BAROTROPIC_EOS) wri[IPR]=wr(IPR,i);

//--- Step 2.  Compute wave speeds in L,R states (see Toro eq. 10.43)

    Real cl = pmy_block->peos->SoundSpeed(wli);
    Real cr = pmy_block->peos->SoundSpeed(wri);
    Real a  = 0.5*std::max( (fabs(wli[IVX]) + cl), (fabs(wri[IVX]) + cr) );

//--- Step 3.  Compute L/R fluxes

    Real mxl = wli[IDN]*wli[IVX];
    Real mxr = wri[IDN]*wri[IVX];

    fl[IDN] = mxl;
    fr[IDN] = mxr;

    fl[IVX] = mxl*wli[IVX];
    fr[IVX] = mxr*wri[IVX];

    fl[IVY] = mxl*wli[IVY];
    fr[IVY] = mxr*wri[IVY];

    fl[IVZ] = mxl*wli[IVZ];
    fr[IVZ] = mxr*wri[IVZ];

    Real el,er;
    if (NON_BAROTROPIC_EOS) {
      el = wli[IPR]/gm1 + 0.5*wli[IDN]*(SQR(wli[IVX]) + SQR(wli[IVY]) + SQR(wli[IVZ]));
      er = wri[IPR]/gm1 + 0.5*wri[IDN]*(SQR(wri[IVX]) + SQR(wri[IVY]) + SQR(wri[IVZ]));
      fl[IVX] += wli[IPR];
      fr[IVX] += wri[IPR];
      fl[IEN] = (el + wli[IPR])*wli[IVX];
      fr[IEN] = (er + wri[IPR])*wri[IVX];
    } else {
      fl[IVX] += (iso_cs*iso_cs)*wli[IDN];
      fr[IVX] += (iso_cs*iso_cs)*wri[IDN];
=======
  for (int k=kl; k<=ku; ++k) {
    for (int j=jl; j<=ju; ++j) {
#pragma omp simd private(wli,wri,du,fl,fr,flxi)
      for (int i=il; i<=iu; ++i) {
        //--- Step 1.  Load L/R states into local variables

        wli[IDN]=wl(IDN,k,j,i);
        wli[IVX]=wl(ivx,k,j,i);
        wli[IVY]=wl(ivy,k,j,i);
        wli[IVZ]=wl(ivz,k,j,i);
        if (NON_BAROTROPIC_EOS) wli[IPR]=wl(IPR,k,j,i);

        wri[IDN]=wr(IDN,k,j,i);
        wri[IVX]=wr(ivx,k,j,i);
        wri[IVY]=wr(ivy,k,j,i);
        wri[IVZ]=wr(ivz,k,j,i);
        if (NON_BAROTROPIC_EOS) wri[IPR]=wr(IPR,k,j,i);

        //--- Step 2.  Compute wave speeds in L,R states (see Toro eq. 10.43)

        Real cl = pmy_block->peos->SoundSpeed(wli);
        Real cr = pmy_block->peos->SoundSpeed(wri);
        Real a  = 0.5*std::max( (std::fabs(wli[IVX]) + cl), (std::fabs(wri[IVX]) + cr) );

        //--- Step 3.  Compute L/R fluxes

        Real mxl = wli[IDN]*wli[IVX];
        Real mxr = wri[IDN]*wri[IVX];

        fl[IDN] = mxl;
        fr[IDN] = mxr;

        fl[IVX] = mxl*wli[IVX];
        fr[IVX] = mxr*wri[IVX];

        fl[IVY] = mxl*wli[IVY];
        fr[IVY] = mxr*wri[IVY];

        fl[IVZ] = mxl*wli[IVZ];
        fr[IVZ] = mxr*wri[IVZ];

        Real el,er;
        if (NON_BAROTROPIC_EOS) {
          el = wli[IPR]/gm1 + 0.5*wli[IDN]*(SQR(wli[IVX]) + SQR(wli[IVY])
                                            + SQR(wli[IVZ]));
          er = wri[IPR]/gm1 + 0.5*wri[IDN]*(SQR(wri[IVX]) + SQR(wri[IVY])
                                            + SQR(wri[IVZ]));
          fl[IVX] += wli[IPR];
          fr[IVX] += wri[IPR];
          fl[IEN] = (el + wli[IPR])*wli[IVX];
          fr[IEN] = (er + wri[IPR])*wri[IVX];
        } else {
          fl[IVX] += (iso_cs*iso_cs)*wli[IDN];
          fr[IVX] += (iso_cs*iso_cs)*wri[IDN];
        }

        //--- Step 4.  Compute difference in L/R states dU

        du[IDN] = wri[IDN]          - wli[IDN];
        du[IVX] = wri[IDN]*wri[IVX] - wli[IDN]*wli[IVX];
        du[IVY] = wri[IDN]*wri[IVY] - wli[IDN]*wli[IVY];
        du[IVZ] = wri[IDN]*wri[IVZ] - wli[IDN]*wli[IVZ];
        if (NON_BAROTROPIC_EOS) du[IEN] = er - el;

        //--- Step 5. Compute the LLF flux at interface (see Toro eq. 10.42).

        flxi[IDN] = 0.5*(fl[IDN] + fr[IDN]) - a*du[IDN];
        flxi[IVX] = 0.5*(fl[IVX] + fr[IVX]) - a*du[IVX];
        flxi[IVY] = 0.5*(fl[IVY] + fr[IVY]) - a*du[IVY];
        flxi[IVZ] = 0.5*(fl[IVZ] + fr[IVZ]) - a*du[IVZ];
        if (NON_BAROTROPIC_EOS) {
          flxi[IEN] = 0.5*(fl[IEN] + fr[IEN]) - a*du[IEN];
        }

        //--- Step 6. Store results into 3D array of fluxes

        flx(IDN,k,j,i) = flxi[IDN];
        flx(ivx,k,j,i) = flxi[IVX];
        flx(ivy,k,j,i) = flxi[IVY];
        flx(ivz,k,j,i) = flxi[IVZ];
        if (NON_BAROTROPIC_EOS) flx(IEN,k,j,i) = flxi[IEN];
      }
>>>>>>> 19feab23
    }
  }

  return;
}<|MERGE_RESOLUTION|>--- conflicted
+++ resolved
@@ -31,20 +31,12 @@
 //! \fn void Hydro::RiemannSolver
 //  \brief The LLF Riemann solver for hydrodynamics (both adiabatic and isothermal)
 
-<<<<<<< HEAD
 void Hydro::RiemannSolver(const int k, const int j, const int il, const int iu,
-  const int ivx, const AthenaArray<Real> &bx, AthenaArray<Real> &wl,
-  AthenaArray<Real> &wr, AthenaArray<Real> &flx,
-  AthenaArray<Real> &ey, AthenaArray<Real> &ez,
-  AthenaArray<Real> &wct, const AthenaArray<Real> &dxw) {
-=======
-void Hydro::RiemannSolver(const int kl, const int ku, const int jl, const int ju,
-                          const int il, const int iu, const int ivx,
-                          const AthenaArray<Real> &bx,
+                          const int ivx, const AthenaArray<Real> &bx,
                           AthenaArray<Real> &wl, AthenaArray<Real> &wr,
                           AthenaArray<Real> &flx,
-                          AthenaArray<Real> &ey, AthenaArray<Real> &ez) {
->>>>>>> 19feab23
+                          AthenaArray<Real> &ey, AthenaArray<Real> &ez,
+                          AthenaArray<Real> &wct, const AthenaArray<Real> &dxw) {
   int ivy = IVX + ((ivx-IVX)+1)%3;
   int ivz = IVX + ((ivx-IVX)+2)%3;
   Real wli[(NHYDRO)],wri[(NHYDRO)],du[(NHYDRO)];
@@ -52,12 +44,9 @@
   Real gm1 = pmy_block->peos->GetGamma() - 1.0;
   Real iso_cs = pmy_block->peos->GetIsoSoundSpeed();
 
-<<<<<<< HEAD
 #pragma omp simd private(wli,wri,du,fl,fr,flxi)
   for (int i=il; i<=iu; ++i) {
-
-//--- Step 1.  Load L/R states into local variables
-
+    //--- Step 1.  Load L/R states into local variables
     wli[IDN]=wl(IDN,i);
     wli[IVX]=wl(ivx,i);
     wli[IVY]=wl(ivy,i);
@@ -70,13 +59,13 @@
     wri[IVZ]=wr(ivz,i);
     if (NON_BAROTROPIC_EOS) wri[IPR]=wr(IPR,i);
 
-//--- Step 2.  Compute wave speeds in L,R states (see Toro eq. 10.43)
+    //--- Step 2.  Compute wave speeds in L,R states (see Toro eq. 10.43)
 
     Real cl = pmy_block->peos->SoundSpeed(wli);
     Real cr = pmy_block->peos->SoundSpeed(wri);
-    Real a  = 0.5*std::max( (fabs(wli[IVX]) + cl), (fabs(wri[IVX]) + cr) );
+    Real a  = 0.5*std::max( (std::fabs(wli[IVX]) + cl), (std::fabs(wri[IVX]) + cr) );
 
-//--- Step 3.  Compute L/R fluxes
+    //--- Step 3.  Compute L/R fluxes
 
     Real mxl = wli[IDN]*wli[IVX];
     Real mxr = wri[IDN]*wri[IVX];
@@ -104,92 +93,33 @@
     } else {
       fl[IVX] += (iso_cs*iso_cs)*wli[IDN];
       fr[IVX] += (iso_cs*iso_cs)*wri[IDN];
-=======
-  for (int k=kl; k<=ku; ++k) {
-    for (int j=jl; j<=ju; ++j) {
-#pragma omp simd private(wli,wri,du,fl,fr,flxi)
-      for (int i=il; i<=iu; ++i) {
-        //--- Step 1.  Load L/R states into local variables
+    }
 
-        wli[IDN]=wl(IDN,k,j,i);
-        wli[IVX]=wl(ivx,k,j,i);
-        wli[IVY]=wl(ivy,k,j,i);
-        wli[IVZ]=wl(ivz,k,j,i);
-        if (NON_BAROTROPIC_EOS) wli[IPR]=wl(IPR,k,j,i);
+    //--- Step 4.  Compute difference in L/R states dU
 
-        wri[IDN]=wr(IDN,k,j,i);
-        wri[IVX]=wr(ivx,k,j,i);
-        wri[IVY]=wr(ivy,k,j,i);
-        wri[IVZ]=wr(ivz,k,j,i);
-        if (NON_BAROTROPIC_EOS) wri[IPR]=wr(IPR,k,j,i);
+    du[IDN] = wri[IDN]          - wli[IDN];
+    du[IVX] = wri[IDN]*wri[IVX] - wli[IDN]*wli[IVX];
+    du[IVY] = wri[IDN]*wri[IVY] - wli[IDN]*wli[IVY];
+    du[IVZ] = wri[IDN]*wri[IVZ] - wli[IDN]*wli[IVZ];
+    if (NON_BAROTROPIC_EOS) du[IEN] = er - el;
 
-        //--- Step 2.  Compute wave speeds in L,R states (see Toro eq. 10.43)
+    //--- Step 5. Compute the LLF flux at interface (see Toro eq. 10.42).
 
-        Real cl = pmy_block->peos->SoundSpeed(wli);
-        Real cr = pmy_block->peos->SoundSpeed(wri);
-        Real a  = 0.5*std::max( (std::fabs(wli[IVX]) + cl), (std::fabs(wri[IVX]) + cr) );
+    flxi[IDN] = 0.5*(fl[IDN] + fr[IDN]) - a*du[IDN];
+    flxi[IVX] = 0.5*(fl[IVX] + fr[IVX]) - a*du[IVX];
+    flxi[IVY] = 0.5*(fl[IVY] + fr[IVY]) - a*du[IVY];
+    flxi[IVZ] = 0.5*(fl[IVZ] + fr[IVZ]) - a*du[IVZ];
+    if (NON_BAROTROPIC_EOS) {
+      flxi[IEN] = 0.5*(fl[IEN] + fr[IEN]) - a*du[IEN];
+    }
 
-        //--- Step 3.  Compute L/R fluxes
+    //--- Step 6. Store results into 3D array of fluxes
 
-        Real mxl = wli[IDN]*wli[IVX];
-        Real mxr = wri[IDN]*wri[IVX];
-
-        fl[IDN] = mxl;
-        fr[IDN] = mxr;
-
-        fl[IVX] = mxl*wli[IVX];
-        fr[IVX] = mxr*wri[IVX];
-
-        fl[IVY] = mxl*wli[IVY];
-        fr[IVY] = mxr*wri[IVY];
-
-        fl[IVZ] = mxl*wli[IVZ];
-        fr[IVZ] = mxr*wri[IVZ];
-
-        Real el,er;
-        if (NON_BAROTROPIC_EOS) {
-          el = wli[IPR]/gm1 + 0.5*wli[IDN]*(SQR(wli[IVX]) + SQR(wli[IVY])
-                                            + SQR(wli[IVZ]));
-          er = wri[IPR]/gm1 + 0.5*wri[IDN]*(SQR(wri[IVX]) + SQR(wri[IVY])
-                                            + SQR(wri[IVZ]));
-          fl[IVX] += wli[IPR];
-          fr[IVX] += wri[IPR];
-          fl[IEN] = (el + wli[IPR])*wli[IVX];
-          fr[IEN] = (er + wri[IPR])*wri[IVX];
-        } else {
-          fl[IVX] += (iso_cs*iso_cs)*wli[IDN];
-          fr[IVX] += (iso_cs*iso_cs)*wri[IDN];
-        }
-
-        //--- Step 4.  Compute difference in L/R states dU
-
-        du[IDN] = wri[IDN]          - wli[IDN];
-        du[IVX] = wri[IDN]*wri[IVX] - wli[IDN]*wli[IVX];
-        du[IVY] = wri[IDN]*wri[IVY] - wli[IDN]*wli[IVY];
-        du[IVZ] = wri[IDN]*wri[IVZ] - wli[IDN]*wli[IVZ];
-        if (NON_BAROTROPIC_EOS) du[IEN] = er - el;
-
-        //--- Step 5. Compute the LLF flux at interface (see Toro eq. 10.42).
-
-        flxi[IDN] = 0.5*(fl[IDN] + fr[IDN]) - a*du[IDN];
-        flxi[IVX] = 0.5*(fl[IVX] + fr[IVX]) - a*du[IVX];
-        flxi[IVY] = 0.5*(fl[IVY] + fr[IVY]) - a*du[IVY];
-        flxi[IVZ] = 0.5*(fl[IVZ] + fr[IVZ]) - a*du[IVZ];
-        if (NON_BAROTROPIC_EOS) {
-          flxi[IEN] = 0.5*(fl[IEN] + fr[IEN]) - a*du[IEN];
-        }
-
-        //--- Step 6. Store results into 3D array of fluxes
-
-        flx(IDN,k,j,i) = flxi[IDN];
-        flx(ivx,k,j,i) = flxi[IVX];
-        flx(ivy,k,j,i) = flxi[IVY];
-        flx(ivz,k,j,i) = flxi[IVZ];
-        if (NON_BAROTROPIC_EOS) flx(IEN,k,j,i) = flxi[IEN];
-      }
->>>>>>> 19feab23
-    }
+    flx(IDN,k,j,i) = flxi[IDN];
+    flx(ivx,k,j,i) = flxi[IVX];
+    flx(ivy,k,j,i) = flxi[IVY];
+    flx(ivz,k,j,i) = flxi[IVZ];
+    if (NON_BAROTROPIC_EOS) flx(IEN,k,j,i) = flxi[IEN];
   }
-
   return;
 }