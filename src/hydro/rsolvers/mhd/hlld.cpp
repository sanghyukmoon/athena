//========================================================================================
// Athena++ astrophysical MHD code
// Copyright(C) 2014 James M. Stone <jmstone@princeton.edu> and other code contributors
// Licensed under the 3-clause BSD License, see LICENSE file for details
//========================================================================================
//! \file hlld.cpp
//  \brief HLLD Riemann solver for adiabatic MHD.
//
// REFERENCES:
// - T. Miyoshi & K. Kusano, "A multi-state HLL approximate Riemann solver for ideal
//   MHD", JCP, 208, 315 (2005)

// C headers

// C++ headers
#include <algorithm>  // max(), min()
#include <cmath>      // sqrt()

// Athena++ headers
#include "../../../athena.hpp"
#include "../../../athena_arrays.hpp"
#include "../../../mesh/mesh.hpp"
#include "../../../eos/eos.hpp"
#include "../../hydro.hpp"

// container to store (density, momentum, total energy, tranverse magnetic field)
// minimizes changes required to adopt athena4.2 version of this solver
typedef struct Cons1D {
  Real d,mx,my,mz,e,by,bz;
} Cons1D;

#define SMALL_NUMBER 1.0e-8

//----------------------------------------------------------------------------------------
//! \fn

<<<<<<< HEAD
void Hydro::RiemannSolver(const int k, const int j, const int il, const int iu,
  const int ivx, const AthenaArray<Real> &bx, AthenaArray<Real> &wl,
  AthenaArray<Real> &wr, AthenaArray<Real> &flx,
  AthenaArray<Real> &ey, AthenaArray<Real> &ez,
  AthenaArray<Real> &wct, const AthenaArray<Real> &dxw) {
=======
void Hydro::RiemannSolver(const int kl, const int ku, const int jl, const int ju,
                          const int il, const int iu, const int ivx,
                          const AthenaArray<Real> &bx,
                          AthenaArray<Real> &wl, AthenaArray<Real> &wr,
                          AthenaArray<Real> &flx,
                          AthenaArray<Real> &ey, AthenaArray<Real> &ez) {
>>>>>>> 19feab23
  int ivy = IVX + ((ivx-IVX)+1)%3;
  int ivz = IVX + ((ivx-IVX)+2)%3;
  Real flxi[(NWAVE)];             // temporary variable to store flux
  Real wli[(NWAVE)],wri[(NWAVE)]; // L/R states, primitive variables (input)
  Real spd[5];                    // signal speeds, left to right

  Real igm1 = 1.0 / (pmy_block->peos->GetGamma() - 1.0);
  Real dt = pmy_block->pmy_mesh->dt;

<<<<<<< HEAD
#pragma omp simd simdlen(SIMD_WIDTH) private(wli,wri,spd,flxi)
  for (int i=il; i<=iu; ++i) {
    Cons1D ul,ur;                   // L/R states, conserved variables (computed)
    Cons1D ulst,uldst,urdst,urst;   // Conserved variable for all states
    Cons1D fl,fr;                   // Fluxes for left & right states

//--- Step 1.  Load L/R states into local variables

    wli[IDN]=wl(IDN,i);
    wli[IVX]=wl(ivx,i);
    wli[IVY]=wl(ivy,i);
    wli[IVZ]=wl(ivz,i);
    wli[IPR]=wl(IPR,i);
    wli[IBY]=wl(IBY,i);
    wli[IBZ]=wl(IBZ,i);

    wri[IDN]=wr(IDN,i);
    wri[IVX]=wr(ivx,i);
    wri[IVY]=wr(ivy,i);
    wri[IVZ]=wr(ivz,i);
    wri[IPR]=wr(IPR,i);
    wri[IBY]=wr(IBY,i);
    wri[IBZ]=wr(IBZ,i);

    Real bxi = bx(k,j,i);

    // Compute L/R states for selected conserved variables
    Real bxsq = bxi*bxi;
    // (KGF): group transverse vector components for floating-point associativity symmetry
    Real pbl = 0.5*(bxsq + (SQR(wli[IBY]) + SQR(wli[IBZ])));  // magnetic pressure (l/r)
    Real pbr = 0.5*(bxsq + (SQR(wri[IBY]) + SQR(wri[IBZ])));
    Real kel = 0.5*wli[IDN]*(SQR(wli[IVX]) + (SQR(wli[IVY]) + SQR(wli[IVZ])));
    Real ker = 0.5*wri[IDN]*(SQR(wri[IVX]) + (SQR(wri[IVY]) + SQR(wri[IVZ])));

    ul.d  = wli[IDN];
    ul.mx = wli[IVX]*ul.d;
    ul.my = wli[IVY]*ul.d;
    ul.mz = wli[IVZ]*ul.d;
    ul.e  = wli[IPR]*igm1 + kel + pbl;
    ul.by = wli[IBY];
    ul.bz = wli[IBZ];

    ur.d  = wri[IDN];
    ur.mx = wri[IVX]*ur.d;
    ur.my = wri[IVY]*ur.d;
    ur.mz = wri[IVZ]*ur.d;
    ur.e  = wri[IPR]*igm1 + ker + pbr;
    ur.by = wri[IBY];
    ur.bz = wri[IBZ];

//--- Step 2.  Compute left & right wave speeds according to Miyoshi & Kusano, eqn. (67)

    Real cfl = pmy_block->peos->FastMagnetosonicSpeed(wli,bxi);
    Real cfr = pmy_block->peos->FastMagnetosonicSpeed(wri,bxi);

    spd[0] = std::min( wli[IVX]-cfl, wri[IVX]-cfr );
    spd[4] = std::max( wli[IVX]+cfl, wri[IVX]+cfr );

    // Real cfmax = std::max(cfl,cfr);
    // if (wli[IVX] <= wri[IVX]) {
    //   spd[0] = wli[IVX] - cfmax;
    //   spd[4] = wri[IVX] + cfmax;
    // } else {
    //   spd[0] = wri[IVX] - cfmax;
    //   spd[4] = wli[IVX] + cfmax;
    // }

//--- Step 3.  Compute L/R fluxes

    Real ptl = wli[IPR] + pbl; // total pressures L,R
    Real ptr = wri[IPR] + pbr;

    fl.d  = ul.mx;
    fl.mx = ul.mx*wli[IVX] + ptl - bxsq;
    fl.my = ul.my*wli[IVX] - bxi*ul.by;
    fl.mz = ul.mz*wli[IVX] - bxi*ul.bz;
    fl.e  = wli[IVX]*(ul.e + ptl - bxsq) - bxi*(wli[IVY]*ul.by + wli[IVZ]*ul.bz);
    fl.by = ul.by*wli[IVX] - bxi*wli[IVY];
    fl.bz = ul.bz*wli[IVX] - bxi*wli[IVZ];

    fr.d  = ur.mx;
    fr.mx = ur.mx*wri[IVX] + ptr - bxsq;
    fr.my = ur.my*wri[IVX] - bxi*ur.by;
    fr.mz = ur.mz*wri[IVX] - bxi*ur.bz;
    fr.e  = wri[IVX]*(ur.e + ptr - bxsq) - bxi*(wri[IVY]*ur.by + wri[IVZ]*ur.bz);
    fr.by = ur.by*wri[IVX] - bxi*wri[IVY];
    fr.bz = ur.bz*wri[IVX] - bxi*wri[IVZ];

//--- Step 4.  Compute middle and Alfven wave speeds

    Real sdl = spd[0] - wli[IVX];  // S_i-u_i (i=L or R)
    Real sdr = spd[4] - wri[IVX];

    // S_M: eqn (38) of Miyoshi & Kusano
    // (KGF): group ptl, ptr terms for floating-point associativity symmetry
    spd[2] = (sdr*ur.mx - sdl*ul.mx + (ptl - ptr))/(sdr*ur.d - sdl*ul.d);

    Real sdml   = spd[0] - spd[2];  // S_i-S_M (i=L or R)
    Real sdmr   = spd[4] - spd[2];
    Real sdml_inv = 1.0/sdml;
    Real sdmr_inv = 1.0/sdmr;
    // eqn (43) of Miyoshi & Kusano
    ulst.d = ul.d * sdl * sdml_inv;
    urst.d = ur.d * sdr * sdmr_inv;
    Real ulst_d_inv = 1.0/ulst.d;
    Real urst_d_inv = 1.0/urst.d;
    Real sqrtdl = std::sqrt(ulst.d);
    Real sqrtdr = std::sqrt(urst.d);

    // eqn (51) of Miyoshi & Kusano
    spd[1] = spd[2] - fabs(bxi)/sqrtdl;
    spd[3] = spd[2] + fabs(bxi)/sqrtdr;

//--- Step 5.  Compute intermediate states
    // eqn (23) explicitly becomes eq (41) of Miyoshi & Kusano
    // TODO(kfelker): place an assertion that ptstl==ptstr
    Real ptstl = ptl + ul.d*sdl*(spd[2]-wli[IVX]);
    Real ptstr = ptr + ur.d*sdr*(spd[2]-wri[IVX]);
    // Real ptstl = ptl + ul.d*sdl*(sdl-sdml); // these equations had issues when averaged
    // Real ptstr = ptr + ur.d*sdr*(sdr-sdmr);
    Real ptst = 0.5*(ptstr + ptstl);  // total pressure (star state)

    // ul* - eqn (39) of M&K
    ulst.mx = ulst.d * spd[2];
    if (fabs(ul.d*sdl*sdml-bxsq) < (SMALL_NUMBER)*ptst) {
      // Degenerate case
      ulst.my = ulst.d * wli[IVY];
      ulst.mz = ulst.d * wli[IVZ];

      ulst.by = ul.by;
      ulst.bz = ul.bz;
    } else {
      // eqns (44) and (46) of M&K
      Real tmp = bxi*(sdl - sdml)/(ul.d*sdl*sdml - bxsq);
      ulst.my = ulst.d * (wli[IVY] - ul.by*tmp);
      ulst.mz = ulst.d * (wli[IVZ] - ul.bz*tmp);

      // eqns (45) and (47) of M&K
      tmp = (ul.d*SQR(sdl) - bxsq)/(ul.d*sdl*sdml - bxsq);
      ulst.by = ul.by * tmp;
      ulst.bz = ul.bz * tmp;
    }
    // v_i* dot B_i*
    // (KGF): group transverse momenta terms for floating-point associativity symmetry
    Real vbstl = (ulst.mx*bxi+(ulst.my*ulst.by+ulst.mz*ulst.bz))*ulst_d_inv;
    // eqn (48) of M&K
    // (KGF): group transverse by, bz terms for floating-point associativity symmetry
    ulst.e = (sdl*ul.e - ptl*wli[IVX] + ptst*spd[2] +
              bxi*(wli[IVX]*bxi + (wli[IVY]*ul.by + wli[IVZ]*ul.bz) - vbstl))*sdml_inv;

  // ur* - eqn (39) of M&K
    urst.mx = urst.d * spd[2];
    if (fabs(ur.d*sdr*sdmr - bxsq) < (SMALL_NUMBER)*ptst) {
      // Degenerate case
      urst.my = urst.d * wri[IVY];
      urst.mz = urst.d * wri[IVZ];

      urst.by = ur.by;
      urst.bz = ur.bz;
    } else {
      // eqns (44) and (46) of M&K
      Real tmp = bxi*(sdr - sdmr)/(ur.d*sdr*sdmr - bxsq);
      urst.my = urst.d * (wri[IVY] - ur.by*tmp);
      urst.mz = urst.d * (wri[IVZ] - ur.bz*tmp);

      // eqns (45) and (47) of M&K
      tmp = (ur.d*SQR(sdr) - bxsq)/(ur.d*sdr*sdmr - bxsq);
      urst.by = ur.by * tmp;
      urst.bz = ur.bz * tmp;
    }
    // v_i* dot B_i*
    // (KGF): group transverse momenta terms for floating-point associativity symmetry
    Real vbstr = (urst.mx*bxi+(urst.my*urst.by+urst.mz*urst.bz))*urst_d_inv;
    // eqn (48) of M&K
    // (KGF): group transverse by, bz terms for floating-point associativity symmetry
    urst.e = (sdr*ur.e - ptr*wri[IVX] + ptst*spd[2] +
              bxi*(wri[IVX]*bxi + (wri[IVY]*ur.by + wri[IVZ]*ur.bz) - vbstr))*sdmr_inv;
    // ul** and ur** - if Bx is near zero, same as *-states
    if (0.5*bxsq < (SMALL_NUMBER)*ptst) {
      uldst = ulst;
      urdst = urst;
    } else {
      Real invsumd = 1.0/(sqrtdl + sqrtdr);
      Real bxsig = (bxi > 0.0 ? 1.0 : -1.0);

      uldst.d = ulst.d;
      urdst.d = urst.d;

      uldst.mx = ulst.mx;
      urdst.mx = urst.mx;

      // eqn (59) of M&K
      Real tmp = invsumd*(sqrtdl*(ulst.my*ulst_d_inv) + sqrtdr*(urst.my*urst_d_inv) +
                 bxsig*(urst.by - ulst.by));
      uldst.my = uldst.d * tmp;
      urdst.my = urdst.d * tmp;

      // eqn (60) of M&K
      tmp = invsumd*(sqrtdl*(ulst.mz*ulst_d_inv) + sqrtdr*(urst.mz*urst_d_inv) +
            bxsig*(urst.bz - ulst.bz));
      uldst.mz = uldst.d * tmp;
      urdst.mz = urdst.d * tmp;

      // eqn (61) of M&K
      tmp = invsumd*(sqrtdl*urst.by + sqrtdr*ulst.by +
                     bxsig*sqrtdl*sqrtdr*((urst.my*urst_d_inv) - (ulst.my*ulst_d_inv)));
      uldst.by = urdst.by = tmp;

      // eqn (62) of M&K
      tmp = invsumd*(sqrtdl*urst.bz + sqrtdr*ulst.bz +
                     bxsig*sqrtdl*sqrtdr*((urst.mz*urst_d_inv) - (ulst.mz*ulst_d_inv)));
      uldst.bz = urdst.bz = tmp;

      // eqn (63) of M&K
      tmp = spd[2]*bxi + (uldst.my*uldst.by + uldst.mz*uldst.bz)/uldst.d;
      uldst.e = ulst.e - sqrtdl*bxsig*(vbstl - tmp);
      urdst.e = urst.e + sqrtdr*bxsig*(vbstr - tmp);
    }

//--- Step 6.  Compute flux
    uldst.d = spd[1] * (uldst.d - ulst.d);
    uldst.mx = spd[1] * (uldst.mx - ulst.mx);
    uldst.my = spd[1] * (uldst.my - ulst.my);
    uldst.mz = spd[1] * (uldst.mz - ulst.mz);
    uldst.e = spd[1] * (uldst.e - ulst.e);
    uldst.by = spd[1] * (uldst.by - ulst.by);
    uldst.bz = spd[1] * (uldst.bz - ulst.bz);

    ulst.d = spd[0] * (ulst.d - ul.d);
    ulst.mx = spd[0] * (ulst.mx - ul.mx);
    ulst.my = spd[0] * (ulst.my - ul.my);
    ulst.mz = spd[0] * (ulst.mz - ul.mz);
    ulst.e = spd[0] * (ulst.e - ul.e);
    ulst.by = spd[0] * (ulst.by - ul.by);
    ulst.bz = spd[0] * (ulst.bz - ul.bz);

    urdst.d = spd[3] * (urdst.d - urst.d);
    urdst.mx = spd[3] * (urdst.mx - urst.mx);
    urdst.my = spd[3] * (urdst.my - urst.my);
    urdst.mz = spd[3] * (urdst.mz - urst.mz);
    urdst.e = spd[3] * (urdst.e - urst.e);
    urdst.by = spd[3] * (urdst.by - urst.by);
    urdst.bz = spd[3] * (urdst.bz - urst.bz);

    urst.d = spd[4] * (urst.d  - ur.d);
    urst.mx = spd[4] * (urst.mx - ur.mx);
    urst.my = spd[4] * (urst.my - ur.my);
    urst.mz = spd[4] * (urst.mz - ur.mz);
    urst.e = spd[4] * (urst.e - ur.e);
    urst.by = spd[4] * (urst.by - ur.by);
    urst.bz = spd[4] * (urst.bz - ur.bz);

    if (spd[0] >= 0.0) {
      // return Fl if flow is supersonic
      flxi[IDN] = fl.d;
      flxi[IVX] = fl.mx;
      flxi[IVY] = fl.my;
      flxi[IVZ] = fl.mz;
      flxi[IEN] = fl.e;
      flxi[IBY] = fl.by;
      flxi[IBZ] = fl.bz;
    } else if (spd[4] <= 0.0) {
      // return Fr if flow is supersonic
      flxi[IDN] = fr.d;
      flxi[IVX] = fr.mx;
      flxi[IVY] = fr.my;
      flxi[IVZ] = fr.mz;
      flxi[IEN] = fr.e;
      flxi[IBY] = fr.by;
      flxi[IBZ] = fr.bz;
    } else if (spd[1] >= 0.0) {
      // return Fl*
      flxi[IDN] = fl.d  + ulst.d;
      flxi[IVX] = fl.mx + ulst.mx;
      flxi[IVY] = fl.my + ulst.my;
      flxi[IVZ] = fl.mz + ulst.mz;
      flxi[IEN] = fl.e  + ulst.e;
      flxi[IBY] = fl.by + ulst.by;
      flxi[IBZ] = fl.bz + ulst.bz;
    } else if (spd[2] >= 0.0) {
      // return Fl**
      flxi[IDN] = fl.d  + ulst.d + uldst.d;
      flxi[IVX] = fl.mx + ulst.mx + uldst.mx;
      flxi[IVY] = fl.my + ulst.my + uldst.my;
      flxi[IVZ] = fl.mz + ulst.mz + uldst.mz;
      flxi[IEN] = fl.e  + ulst.e + uldst.e;
      flxi[IBY] = fl.by + ulst.by + uldst.by;
      flxi[IBZ] = fl.bz + ulst.bz + uldst.bz;
    } else if (spd[3] > 0.0) {
      // return Fr**
      flxi[IDN] = fr.d + urst.d + urdst.d;
      flxi[IVX] = fr.mx + urst.mx + urdst.mx;
      flxi[IVY] = fr.my + urst.my + urdst.my;
      flxi[IVZ] = fr.mz + urst.mz + urdst.mz;
      flxi[IEN] = fr.e + urst.e + urdst.e;
      flxi[IBY] = fr.by + urst.by + urdst.by;
      flxi[IBZ] = fr.bz + urst.bz + urdst.bz;
    } else {
      // return Fr*
      flxi[IDN] = fr.d  + urst.d;
      flxi[IVX] = fr.mx + urst.mx;
      flxi[IVY] = fr.my + urst.my;
      flxi[IVZ] = fr.mz + urst.mz;
      flxi[IEN] = fr.e  + urst.e;
      flxi[IBY] = fr.by + urst.by;
      flxi[IBZ] = fr.bz + urst.bz;
    }

    flx(IDN,k,j,i) = flxi[IDN];
    flx(ivx,k,j,i) = flxi[IVX];
    flx(ivy,k,j,i) = flxi[IVY];
    flx(ivz,k,j,i) = flxi[IVZ];
    flx(IEN,k,j,i) = flxi[IEN];
    ey(k,j,i) = -flxi[IBY];
    ez(k,j,i) =  flxi[IBZ];

    wct(k,j,i)=GetWeightForCT(flxi[IDN], wli[IDN], wri[IDN], dxw(i), dt);
  }

=======
  for (int k=kl; k<=ku; ++k) {
    for (int j=jl; j<=ju; ++j) {
#pragma omp simd simdlen(SIMD_WIDTH) private(wli,wri,spd,flxi)
      for (int i=il; i<=iu; ++i) {
        Cons1D ul,ur;                   // L/R states, conserved variables (computed)
        Cons1D ulst,uldst,urdst,urst;   // Conserved variable for all states
        Cons1D fl,fr;                   // Fluxes for left & right states

        //--- Step 1.  Load L/R states into local variables

        wli[IDN]=wl(IDN,k,j,i);
        wli[IVX]=wl(ivx,k,j,i);
        wli[IVY]=wl(ivy,k,j,i);
        wli[IVZ]=wl(ivz,k,j,i);
        wli[IPR]=wl(IPR,k,j,i);
        wli[IBY]=wl(IBY,k,j,i);
        wli[IBZ]=wl(IBZ,k,j,i);

        wri[IDN]=wr(IDN,k,j,i);
        wri[IVX]=wr(ivx,k,j,i);
        wri[IVY]=wr(ivy,k,j,i);
        wri[IVZ]=wr(ivz,k,j,i);
        wri[IPR]=wr(IPR,k,j,i);
        wri[IBY]=wr(IBY,k,j,i);
        wri[IBZ]=wr(IBZ,k,j,i);

        Real bxi = bx(k,j,i);

        // Compute L/R states for selected conserved variables
        Real bxsq = bxi*bxi;
        // (KGF): group transverse vector components for FP associativity symmetry
        // magnetic pressure (l/r)
        Real pbl = 0.5*(bxsq + (SQR(wli[IBY]) + SQR(wli[IBZ])));
        Real pbr = 0.5*(bxsq + (SQR(wri[IBY]) + SQR(wri[IBZ])));
        Real kel = 0.5*wli[IDN]*(SQR(wli[IVX]) + (SQR(wli[IVY]) + SQR(wli[IVZ])));
        Real ker = 0.5*wri[IDN]*(SQR(wri[IVX]) + (SQR(wri[IVY]) + SQR(wri[IVZ])));

        ul.d  = wli[IDN];
        ul.mx = wli[IVX]*ul.d;
        ul.my = wli[IVY]*ul.d;
        ul.mz = wli[IVZ]*ul.d;
        ul.e  = wli[IPR]/gm1 + kel + pbl;
        ul.by = wli[IBY];
        ul.bz = wli[IBZ];

        ur.d  = wri[IDN];
        ur.mx = wri[IVX]*ur.d;
        ur.my = wri[IVY]*ur.d;
        ur.mz = wri[IVZ]*ur.d;
        ur.e  = wri[IPR]/gm1 + ker + pbr;
        ur.by = wri[IBY];
        ur.bz = wri[IBZ];

        //--- Step 2.  Compute L & R wave speeds according to Miyoshi & Kusano, eqn. (67)

        Real cfl = pmy_block->peos->FastMagnetosonicSpeed(wli,bxi);
        Real cfr = pmy_block->peos->FastMagnetosonicSpeed(wri,bxi);

        spd[0] = std::min( wli[IVX]-cfl, wri[IVX]-cfr );
        spd[4] = std::max( wli[IVX]+cfl, wri[IVX]+cfr );

        // Real cfmax = std::max(cfl,cfr);
        // if (wli[IVX] <= wri[IVX]) {
        //   spd[0] = wli[IVX] - cfmax;
        //   spd[4] = wri[IVX] + cfmax;
        // } else {
        //   spd[0] = wri[IVX] - cfmax;
        //   spd[4] = wli[IVX] + cfmax;
        // }

        //--- Step 3.  Compute L/R fluxes

        Real ptl = wli[IPR] + pbl; // total pressures L,R
        Real ptr = wri[IPR] + pbr;

        fl.d  = ul.mx;
        fl.mx = ul.mx*wli[IVX] + ptl - bxsq;
        fl.my = ul.my*wli[IVX] - bxi*ul.by;
        fl.mz = ul.mz*wli[IVX] - bxi*ul.bz;
        fl.e  = wli[IVX]*(ul.e + ptl - bxsq) - bxi*(wli[IVY]*ul.by + wli[IVZ]*ul.bz);
        fl.by = ul.by*wli[IVX] - bxi*wli[IVY];
        fl.bz = ul.bz*wli[IVX] - bxi*wli[IVZ];

        fr.d  = ur.mx;
        fr.mx = ur.mx*wri[IVX] + ptr - bxsq;
        fr.my = ur.my*wri[IVX] - bxi*ur.by;
        fr.mz = ur.mz*wri[IVX] - bxi*ur.bz;
        fr.e  = wri[IVX]*(ur.e + ptr - bxsq) - bxi*(wri[IVY]*ur.by + wri[IVZ]*ur.bz);
        fr.by = ur.by*wri[IVX] - bxi*wri[IVY];
        fr.bz = ur.bz*wri[IVX] - bxi*wri[IVZ];

        //--- Step 4.  Compute middle and Alfven wave speeds

        Real sdl = spd[0] - wli[IVX];  // S_i-u_i (i=L or R)
        Real sdr = spd[4] - wri[IVX];

        // S_M: eqn (38) of Miyoshi & Kusano
        // (KGF): group ptl, ptr terms for floating-point associativity symmetry
        spd[2] = (sdr*ur.mx - sdl*ul.mx + (ptl - ptr))/(sdr*ur.d - sdl*ul.d);

        Real sdml   = spd[0] - spd[2];  // S_i-S_M (i=L or R)
        Real sdmr   = spd[4] - spd[2];
        Real sdml_inv = 1.0/sdml;
        Real sdmr_inv = 1.0/sdmr;
        // eqn (43) of Miyoshi & Kusano
        ulst.d = ul.d * sdl * sdml_inv;
        urst.d = ur.d * sdr * sdmr_inv;
        Real ulst_d_inv = 1.0/ulst.d;
        Real urst_d_inv = 1.0/urst.d;
        Real sqrtdl = std::sqrt(ulst.d);
        Real sqrtdr = std::sqrt(urst.d);

        // eqn (51) of Miyoshi & Kusano
        spd[1] = spd[2] - std::fabs(bxi)/sqrtdl;
        spd[3] = spd[2] + std::fabs(bxi)/sqrtdr;

        //--- Step 5.  Compute intermediate states
        // eqn (23) explicitly becomes eq (41) of Miyoshi & Kusano
        // TODO(felker): place an assertion that ptstl==ptstr
        Real ptstl = ptl + ul.d*sdl*(spd[2]-wli[IVX]);
        Real ptstr = ptr + ur.d*sdr*(spd[2]-wri[IVX]);
        // KGF: these equations had issues when averaged:
        // Real ptstl = ptl + ul.d*sdl*(sdl-sdml);
        // Real ptstr = ptr + ur.d*sdr*(sdr-sdmr);
        Real ptst = 0.5*(ptstr + ptstl);  // total pressure (star state)

        // ul* - eqn (39) of M&K
        ulst.mx = ulst.d * spd[2];
        if (std::fabs(ul.d*sdl*sdml-bxsq) < (SMALL_NUMBER)*ptst) {
          // Degenerate case
          ulst.my = ulst.d * wli[IVY];
          ulst.mz = ulst.d * wli[IVZ];

          ulst.by = ul.by;
          ulst.bz = ul.bz;
        } else {
          // eqns (44) and (46) of M&K
          Real tmp = bxi*(sdl - sdml)/(ul.d*sdl*sdml - bxsq);
          ulst.my = ulst.d * (wli[IVY] - ul.by*tmp);
          ulst.mz = ulst.d * (wli[IVZ] - ul.bz*tmp);

          // eqns (45) and (47) of M&K
          tmp = (ul.d*SQR(sdl) - bxsq)/(ul.d*sdl*sdml - bxsq);
          ulst.by = ul.by * tmp;
          ulst.bz = ul.bz * tmp;
        }
        // v_i* dot B_i*
        // (KGF): group transverse momenta terms for floating-point associativity symmetry
        Real vbstl = (ulst.mx*bxi+(ulst.my*ulst.by+ulst.mz*ulst.bz))*ulst_d_inv;
        // eqn (48) of M&K
        // (KGF): group transverse by, bz terms for floating-point associativity symmetry
        ulst.e = (sdl*ul.e - ptl*wli[IVX] + ptst*spd[2] +
                  bxi*(wli[IVX]*bxi + (wli[IVY]*ul.by +
                                       wli[IVZ]*ul.bz) - vbstl))*sdml_inv;

        // ur* - eqn (39) of M&K
        urst.mx = urst.d * spd[2];
        if (std::fabs(ur.d*sdr*sdmr - bxsq) < (SMALL_NUMBER)*ptst) {
          // Degenerate case
          urst.my = urst.d * wri[IVY];
          urst.mz = urst.d * wri[IVZ];

          urst.by = ur.by;
          urst.bz = ur.bz;
        } else {
          // eqns (44) and (46) of M&K
          Real tmp = bxi*(sdr - sdmr)/(ur.d*sdr*sdmr - bxsq);
          urst.my = urst.d * (wri[IVY] - ur.by*tmp);
          urst.mz = urst.d * (wri[IVZ] - ur.bz*tmp);

          // eqns (45) and (47) of M&K
          tmp = (ur.d*SQR(sdr) - bxsq)/(ur.d*sdr*sdmr - bxsq);
          urst.by = ur.by * tmp;
          urst.bz = ur.bz * tmp;
        }
        // v_i* dot B_i*
        // (KGF): group transverse momenta terms for floating-point associativity symmetry
        Real vbstr = (urst.mx*bxi+(urst.my*urst.by+urst.mz*urst.bz))*urst_d_inv;
        // eqn (48) of M&K
        // (KGF): group transverse by, bz terms for floating-point associativity symmetry
        urst.e = (sdr*ur.e - ptr*wri[IVX] + ptst*spd[2] +
                  bxi*(wri[IVX]*bxi + (wri[IVY]*ur.by
                                       + wri[IVZ]*ur.bz) - vbstr))*sdmr_inv;
        // ul** and ur** - if Bx is near zero, same as *-states
        if (0.5*bxsq < (SMALL_NUMBER)*ptst) {
          uldst = ulst;
          urdst = urst;
        } else {
          Real invsumd = 1.0/(sqrtdl + sqrtdr);
          Real bxsig = (bxi > 0.0 ? 1.0 : -1.0);

          uldst.d = ulst.d;
          urdst.d = urst.d;

          uldst.mx = ulst.mx;
          urdst.mx = urst.mx;

          // eqn (59) of M&K
          Real tmp = invsumd*(sqrtdl*(ulst.my*ulst_d_inv) + sqrtdr*(urst.my*urst_d_inv) +
                              bxsig*(urst.by - ulst.by));
          uldst.my = uldst.d * tmp;
          urdst.my = urdst.d * tmp;

          // eqn (60) of M&K
          tmp = invsumd*(sqrtdl*(ulst.mz*ulst_d_inv) + sqrtdr*(urst.mz*urst_d_inv) +
                         bxsig*(urst.bz - ulst.bz));
          uldst.mz = uldst.d * tmp;
          urdst.mz = urdst.d * tmp;

          // eqn (61) of M&K
          tmp = invsumd*(sqrtdl*urst.by + sqrtdr*ulst.by +
                         bxsig*sqrtdl*sqrtdr*((urst.my*urst_d_inv)
                                              - (ulst.my*ulst_d_inv)));
          uldst.by = urdst.by = tmp;

          // eqn (62) of M&K
          tmp = invsumd*(sqrtdl*urst.bz + sqrtdr*ulst.bz +
                         bxsig*sqrtdl*sqrtdr*((urst.mz*urst_d_inv)
                                              - (ulst.mz*ulst_d_inv)));
          uldst.bz = urdst.bz = tmp;

          // eqn (63) of M&K
          tmp = spd[2]*bxi + (uldst.my*uldst.by + uldst.mz*uldst.bz)/uldst.d;
          uldst.e = ulst.e - sqrtdl*bxsig*(vbstl - tmp);
          urdst.e = urst.e + sqrtdr*bxsig*(vbstr - tmp);
        }

        //--- Step 6.  Compute flux
        uldst.d = spd[1] * (uldst.d - ulst.d);
        uldst.mx = spd[1] * (uldst.mx - ulst.mx);
        uldst.my = spd[1] * (uldst.my - ulst.my);
        uldst.mz = spd[1] * (uldst.mz - ulst.mz);
        uldst.e = spd[1] * (uldst.e - ulst.e);
        uldst.by = spd[1] * (uldst.by - ulst.by);
        uldst.bz = spd[1] * (uldst.bz - ulst.bz);

        ulst.d = spd[0] * (ulst.d - ul.d);
        ulst.mx = spd[0] * (ulst.mx - ul.mx);
        ulst.my = spd[0] * (ulst.my - ul.my);
        ulst.mz = spd[0] * (ulst.mz - ul.mz);
        ulst.e = spd[0] * (ulst.e - ul.e);
        ulst.by = spd[0] * (ulst.by - ul.by);
        ulst.bz = spd[0] * (ulst.bz - ul.bz);

        urdst.d = spd[3] * (urdst.d - urst.d);
        urdst.mx = spd[3] * (urdst.mx - urst.mx);
        urdst.my = spd[3] * (urdst.my - urst.my);
        urdst.mz = spd[3] * (urdst.mz - urst.mz);
        urdst.e = spd[3] * (urdst.e - urst.e);
        urdst.by = spd[3] * (urdst.by - urst.by);
        urdst.bz = spd[3] * (urdst.bz - urst.bz);

        urst.d = spd[4] * (urst.d  - ur.d);
        urst.mx = spd[4] * (urst.mx - ur.mx);
        urst.my = spd[4] * (urst.my - ur.my);
        urst.mz = spd[4] * (urst.mz - ur.mz);
        urst.e = spd[4] * (urst.e - ur.e);
        urst.by = spd[4] * (urst.by - ur.by);
        urst.bz = spd[4] * (urst.bz - ur.bz);

        if (spd[0] >= 0.0) {
          // return Fl if flow is supersonic
          flxi[IDN] = fl.d;
          flxi[IVX] = fl.mx;
          flxi[IVY] = fl.my;
          flxi[IVZ] = fl.mz;
          flxi[IEN] = fl.e;
          flxi[IBY] = fl.by;
          flxi[IBZ] = fl.bz;
        } else if (spd[4] <= 0.0) {
          // return Fr if flow is supersonic
          flxi[IDN] = fr.d;
          flxi[IVX] = fr.mx;
          flxi[IVY] = fr.my;
          flxi[IVZ] = fr.mz;
          flxi[IEN] = fr.e;
          flxi[IBY] = fr.by;
          flxi[IBZ] = fr.bz;
        } else if (spd[1] >= 0.0) {
          // return Fl*
          flxi[IDN] = fl.d  + ulst.d;
          flxi[IVX] = fl.mx + ulst.mx;
          flxi[IVY] = fl.my + ulst.my;
          flxi[IVZ] = fl.mz + ulst.mz;
          flxi[IEN] = fl.e  + ulst.e;
          flxi[IBY] = fl.by + ulst.by;
          flxi[IBZ] = fl.bz + ulst.bz;
        } else if (spd[2] >= 0.0) {
          // return Fl**
          flxi[IDN] = fl.d  + ulst.d + uldst.d;
          flxi[IVX] = fl.mx + ulst.mx + uldst.mx;
          flxi[IVY] = fl.my + ulst.my + uldst.my;
          flxi[IVZ] = fl.mz + ulst.mz + uldst.mz;
          flxi[IEN] = fl.e  + ulst.e + uldst.e;
          flxi[IBY] = fl.by + ulst.by + uldst.by;
          flxi[IBZ] = fl.bz + ulst.bz + uldst.bz;
        } else if (spd[3] > 0.0) {
          // return Fr**
          flxi[IDN] = fr.d + urst.d + urdst.d;
          flxi[IVX] = fr.mx + urst.mx + urdst.mx;
          flxi[IVY] = fr.my + urst.my + urdst.my;
          flxi[IVZ] = fr.mz + urst.mz + urdst.mz;
          flxi[IEN] = fr.e + urst.e + urdst.e;
          flxi[IBY] = fr.by + urst.by + urdst.by;
          flxi[IBZ] = fr.bz + urst.bz + urdst.bz;
        } else {
          // return Fr*
          flxi[IDN] = fr.d  + urst.d;
          flxi[IVX] = fr.mx + urst.mx;
          flxi[IVY] = fr.my + urst.my;
          flxi[IVZ] = fr.mz + urst.mz;
          flxi[IEN] = fr.e  + urst.e;
          flxi[IBY] = fr.by + urst.by;
          flxi[IBZ] = fr.bz + urst.bz;
        }

        flx(IDN,k,j,i) = flxi[IDN];
        flx(ivx,k,j,i) = flxi[IVX];
        flx(ivy,k,j,i) = flxi[IVY];
        flx(ivz,k,j,i) = flxi[IVZ];
        flx(IEN,k,j,i) = flxi[IEN];
        ey(k,j,i) = -flxi[IBY];
        ez(k,j,i) =  flxi[IBZ];
      }
    }
  }
>>>>>>> 19feab23
  return;
}<|MERGE_RESOLUTION|>--- conflicted
+++ resolved
@@ -19,8 +19,8 @@
 // Athena++ headers
 #include "../../../athena.hpp"
 #include "../../../athena_arrays.hpp"
+#include "../../../eos/eos.hpp"
 #include "../../../mesh/mesh.hpp"
-#include "../../../eos/eos.hpp"
 #include "../../hydro.hpp"
 
 // container to store (density, momentum, total energy, tranverse magnetic field)
@@ -34,20 +34,12 @@
 //----------------------------------------------------------------------------------------
 //! \fn
 
-<<<<<<< HEAD
 void Hydro::RiemannSolver(const int k, const int j, const int il, const int iu,
-  const int ivx, const AthenaArray<Real> &bx, AthenaArray<Real> &wl,
-  AthenaArray<Real> &wr, AthenaArray<Real> &flx,
-  AthenaArray<Real> &ey, AthenaArray<Real> &ez,
-  AthenaArray<Real> &wct, const AthenaArray<Real> &dxw) {
-=======
-void Hydro::RiemannSolver(const int kl, const int ku, const int jl, const int ju,
-                          const int il, const int iu, const int ivx,
-                          const AthenaArray<Real> &bx,
+                          const int ivx, const AthenaArray<Real> &bx,
                           AthenaArray<Real> &wl, AthenaArray<Real> &wr,
                           AthenaArray<Real> &flx,
-                          AthenaArray<Real> &ey, AthenaArray<Real> &ez) {
->>>>>>> 19feab23
+                          AthenaArray<Real> &ey, AthenaArray<Real> &ez,
+                          AthenaArray<Real> &wct, const AthenaArray<Real> &dxw) {
   int ivy = IVX + ((ivx-IVX)+1)%3;
   int ivz = IVX + ((ivx-IVX)+2)%3;
   Real flxi[(NWAVE)];             // temporary variable to store flux
@@ -57,14 +49,13 @@
   Real igm1 = 1.0 / (pmy_block->peos->GetGamma() - 1.0);
   Real dt = pmy_block->pmy_mesh->dt;
 
-<<<<<<< HEAD
 #pragma omp simd simdlen(SIMD_WIDTH) private(wli,wri,spd,flxi)
   for (int i=il; i<=iu; ++i) {
     Cons1D ul,ur;                   // L/R states, conserved variables (computed)
     Cons1D ulst,uldst,urdst,urst;   // Conserved variable for all states
     Cons1D fl,fr;                   // Fluxes for left & right states
 
-//--- Step 1.  Load L/R states into local variables
+    //--- Step 1.  Load L/R states into local variables
 
     wli[IDN]=wl(IDN,i);
     wli[IVX]=wl(ivx,i);
@@ -108,7 +99,7 @@
     ur.by = wri[IBY];
     ur.bz = wri[IBZ];
 
-//--- Step 2.  Compute left & right wave speeds according to Miyoshi & Kusano, eqn. (67)
+    //--- Step 2.  Compute L & R wave speeds according to Miyoshi & Kusano, eqn. (67)
 
     Real cfl = pmy_block->peos->FastMagnetosonicSpeed(wli,bxi);
     Real cfr = pmy_block->peos->FastMagnetosonicSpeed(wri,bxi);
@@ -125,7 +116,7 @@
     //   spd[4] = wli[IVX] + cfmax;
     // }
 
-//--- Step 3.  Compute L/R fluxes
+    //--- Step 3.  Compute L/R fluxes
 
     Real ptl = wli[IPR] + pbl; // total pressures L,R
     Real ptr = wri[IPR] + pbr;
@@ -146,7 +137,7 @@
     fr.by = ur.by*wri[IVX] - bxi*wri[IVY];
     fr.bz = ur.bz*wri[IVX] - bxi*wri[IVZ];
 
-//--- Step 4.  Compute middle and Alfven wave speeds
+    //--- Step 4.  Compute middle and Alfven wave speeds
 
     Real sdl = spd[0] - wli[IVX];  // S_i-u_i (i=L or R)
     Real sdr = spd[4] - wri[IVX];
@@ -168,12 +159,12 @@
     Real sqrtdr = std::sqrt(urst.d);
 
     // eqn (51) of Miyoshi & Kusano
-    spd[1] = spd[2] - fabs(bxi)/sqrtdl;
-    spd[3] = spd[2] + fabs(bxi)/sqrtdr;
-
-//--- Step 5.  Compute intermediate states
+    spd[1] = spd[2] - std::fabs(bxi)/sqrtdl;
+    spd[3] = spd[2] + std::fabs(bxi)/sqrtdr;
+
+    //--- Step 5.  Compute intermediate states
     // eqn (23) explicitly becomes eq (41) of Miyoshi & Kusano
-    // TODO(kfelker): place an assertion that ptstl==ptstr
+    // TODO(felker): place an assertion that ptstl==ptstr
     Real ptstl = ptl + ul.d*sdl*(spd[2]-wli[IVX]);
     Real ptstr = ptr + ur.d*sdr*(spd[2]-wri[IVX]);
     // Real ptstl = ptl + ul.d*sdl*(sdl-sdml); // these equations had issues when averaged
@@ -182,7 +173,7 @@
 
     // ul* - eqn (39) of M&K
     ulst.mx = ulst.d * spd[2];
-    if (fabs(ul.d*sdl*sdml-bxsq) < (SMALL_NUMBER)*ptst) {
+    if (std::fabs(ul.d*sdl*sdml-bxsq) < (SMALL_NUMBER)*ptst) {
       // Degenerate case
       ulst.my = ulst.d * wli[IVY];
       ulst.mz = ulst.d * wli[IVZ];
@@ -208,9 +199,9 @@
     ulst.e = (sdl*ul.e - ptl*wli[IVX] + ptst*spd[2] +
               bxi*(wli[IVX]*bxi + (wli[IVY]*ul.by + wli[IVZ]*ul.bz) - vbstl))*sdml_inv;
 
-  // ur* - eqn (39) of M&K
+    // ur* - eqn (39) of M&K
     urst.mx = urst.d * spd[2];
-    if (fabs(ur.d*sdr*sdmr - bxsq) < (SMALL_NUMBER)*ptst) {
+    if (std::fabs(ur.d*sdr*sdmr - bxsq) < (SMALL_NUMBER)*ptst) {
       // Degenerate case
       urst.my = urst.d * wri[IVY];
       urst.mz = urst.d * wri[IVZ];
@@ -251,13 +242,13 @@
 
       // eqn (59) of M&K
       Real tmp = invsumd*(sqrtdl*(ulst.my*ulst_d_inv) + sqrtdr*(urst.my*urst_d_inv) +
-                 bxsig*(urst.by - ulst.by));
+                          bxsig*(urst.by - ulst.by));
       uldst.my = uldst.d * tmp;
       urdst.my = urdst.d * tmp;
 
       // eqn (60) of M&K
       tmp = invsumd*(sqrtdl*(ulst.mz*ulst_d_inv) + sqrtdr*(urst.mz*urst_d_inv) +
-            bxsig*(urst.bz - ulst.bz));
+                     bxsig*(urst.bz - ulst.bz));
       uldst.mz = uldst.d * tmp;
       urdst.mz = urdst.d * tmp;
 
@@ -277,7 +268,7 @@
       urdst.e = urst.e + sqrtdr*bxsig*(vbstr - tmp);
     }
 
-//--- Step 6.  Compute flux
+    //--- Step 6.  Compute flux
     uldst.d = spd[1] * (uldst.d - ulst.d);
     uldst.mx = spd[1] * (uldst.mx - ulst.mx);
     uldst.my = spd[1] * (uldst.my - ulst.my);
@@ -376,334 +367,5 @@
 
     wct(k,j,i)=GetWeightForCT(flxi[IDN], wli[IDN], wri[IDN], dxw(i), dt);
   }
-
-=======
-  for (int k=kl; k<=ku; ++k) {
-    for (int j=jl; j<=ju; ++j) {
-#pragma omp simd simdlen(SIMD_WIDTH) private(wli,wri,spd,flxi)
-      for (int i=il; i<=iu; ++i) {
-        Cons1D ul,ur;                   // L/R states, conserved variables (computed)
-        Cons1D ulst,uldst,urdst,urst;   // Conserved variable for all states
-        Cons1D fl,fr;                   // Fluxes for left & right states
-
-        //--- Step 1.  Load L/R states into local variables
-
-        wli[IDN]=wl(IDN,k,j,i);
-        wli[IVX]=wl(ivx,k,j,i);
-        wli[IVY]=wl(ivy,k,j,i);
-        wli[IVZ]=wl(ivz,k,j,i);
-        wli[IPR]=wl(IPR,k,j,i);
-        wli[IBY]=wl(IBY,k,j,i);
-        wli[IBZ]=wl(IBZ,k,j,i);
-
-        wri[IDN]=wr(IDN,k,j,i);
-        wri[IVX]=wr(ivx,k,j,i);
-        wri[IVY]=wr(ivy,k,j,i);
-        wri[IVZ]=wr(ivz,k,j,i);
-        wri[IPR]=wr(IPR,k,j,i);
-        wri[IBY]=wr(IBY,k,j,i);
-        wri[IBZ]=wr(IBZ,k,j,i);
-
-        Real bxi = bx(k,j,i);
-
-        // Compute L/R states for selected conserved variables
-        Real bxsq = bxi*bxi;
-        // (KGF): group transverse vector components for FP associativity symmetry
-        // magnetic pressure (l/r)
-        Real pbl = 0.5*(bxsq + (SQR(wli[IBY]) + SQR(wli[IBZ])));
-        Real pbr = 0.5*(bxsq + (SQR(wri[IBY]) + SQR(wri[IBZ])));
-        Real kel = 0.5*wli[IDN]*(SQR(wli[IVX]) + (SQR(wli[IVY]) + SQR(wli[IVZ])));
-        Real ker = 0.5*wri[IDN]*(SQR(wri[IVX]) + (SQR(wri[IVY]) + SQR(wri[IVZ])));
-
-        ul.d  = wli[IDN];
-        ul.mx = wli[IVX]*ul.d;
-        ul.my = wli[IVY]*ul.d;
-        ul.mz = wli[IVZ]*ul.d;
-        ul.e  = wli[IPR]/gm1 + kel + pbl;
-        ul.by = wli[IBY];
-        ul.bz = wli[IBZ];
-
-        ur.d  = wri[IDN];
-        ur.mx = wri[IVX]*ur.d;
-        ur.my = wri[IVY]*ur.d;
-        ur.mz = wri[IVZ]*ur.d;
-        ur.e  = wri[IPR]/gm1 + ker + pbr;
-        ur.by = wri[IBY];
-        ur.bz = wri[IBZ];
-
-        //--- Step 2.  Compute L & R wave speeds according to Miyoshi & Kusano, eqn. (67)
-
-        Real cfl = pmy_block->peos->FastMagnetosonicSpeed(wli,bxi);
-        Real cfr = pmy_block->peos->FastMagnetosonicSpeed(wri,bxi);
-
-        spd[0] = std::min( wli[IVX]-cfl, wri[IVX]-cfr );
-        spd[4] = std::max( wli[IVX]+cfl, wri[IVX]+cfr );
-
-        // Real cfmax = std::max(cfl,cfr);
-        // if (wli[IVX] <= wri[IVX]) {
-        //   spd[0] = wli[IVX] - cfmax;
-        //   spd[4] = wri[IVX] + cfmax;
-        // } else {
-        //   spd[0] = wri[IVX] - cfmax;
-        //   spd[4] = wli[IVX] + cfmax;
-        // }
-
-        //--- Step 3.  Compute L/R fluxes
-
-        Real ptl = wli[IPR] + pbl; // total pressures L,R
-        Real ptr = wri[IPR] + pbr;
-
-        fl.d  = ul.mx;
-        fl.mx = ul.mx*wli[IVX] + ptl - bxsq;
-        fl.my = ul.my*wli[IVX] - bxi*ul.by;
-        fl.mz = ul.mz*wli[IVX] - bxi*ul.bz;
-        fl.e  = wli[IVX]*(ul.e + ptl - bxsq) - bxi*(wli[IVY]*ul.by + wli[IVZ]*ul.bz);
-        fl.by = ul.by*wli[IVX] - bxi*wli[IVY];
-        fl.bz = ul.bz*wli[IVX] - bxi*wli[IVZ];
-
-        fr.d  = ur.mx;
-        fr.mx = ur.mx*wri[IVX] + ptr - bxsq;
-        fr.my = ur.my*wri[IVX] - bxi*ur.by;
-        fr.mz = ur.mz*wri[IVX] - bxi*ur.bz;
-        fr.e  = wri[IVX]*(ur.e + ptr - bxsq) - bxi*(wri[IVY]*ur.by + wri[IVZ]*ur.bz);
-        fr.by = ur.by*wri[IVX] - bxi*wri[IVY];
-        fr.bz = ur.bz*wri[IVX] - bxi*wri[IVZ];
-
-        //--- Step 4.  Compute middle and Alfven wave speeds
-
-        Real sdl = spd[0] - wli[IVX];  // S_i-u_i (i=L or R)
-        Real sdr = spd[4] - wri[IVX];
-
-        // S_M: eqn (38) of Miyoshi & Kusano
-        // (KGF): group ptl, ptr terms for floating-point associativity symmetry
-        spd[2] = (sdr*ur.mx - sdl*ul.mx + (ptl - ptr))/(sdr*ur.d - sdl*ul.d);
-
-        Real sdml   = spd[0] - spd[2];  // S_i-S_M (i=L or R)
-        Real sdmr   = spd[4] - spd[2];
-        Real sdml_inv = 1.0/sdml;
-        Real sdmr_inv = 1.0/sdmr;
-        // eqn (43) of Miyoshi & Kusano
-        ulst.d = ul.d * sdl * sdml_inv;
-        urst.d = ur.d * sdr * sdmr_inv;
-        Real ulst_d_inv = 1.0/ulst.d;
-        Real urst_d_inv = 1.0/urst.d;
-        Real sqrtdl = std::sqrt(ulst.d);
-        Real sqrtdr = std::sqrt(urst.d);
-
-        // eqn (51) of Miyoshi & Kusano
-        spd[1] = spd[2] - std::fabs(bxi)/sqrtdl;
-        spd[3] = spd[2] + std::fabs(bxi)/sqrtdr;
-
-        //--- Step 5.  Compute intermediate states
-        // eqn (23) explicitly becomes eq (41) of Miyoshi & Kusano
-        // TODO(felker): place an assertion that ptstl==ptstr
-        Real ptstl = ptl + ul.d*sdl*(spd[2]-wli[IVX]);
-        Real ptstr = ptr + ur.d*sdr*(spd[2]-wri[IVX]);
-        // KGF: these equations had issues when averaged:
-        // Real ptstl = ptl + ul.d*sdl*(sdl-sdml);
-        // Real ptstr = ptr + ur.d*sdr*(sdr-sdmr);
-        Real ptst = 0.5*(ptstr + ptstl);  // total pressure (star state)
-
-        // ul* - eqn (39) of M&K
-        ulst.mx = ulst.d * spd[2];
-        if (std::fabs(ul.d*sdl*sdml-bxsq) < (SMALL_NUMBER)*ptst) {
-          // Degenerate case
-          ulst.my = ulst.d * wli[IVY];
-          ulst.mz = ulst.d * wli[IVZ];
-
-          ulst.by = ul.by;
-          ulst.bz = ul.bz;
-        } else {
-          // eqns (44) and (46) of M&K
-          Real tmp = bxi*(sdl - sdml)/(ul.d*sdl*sdml - bxsq);
-          ulst.my = ulst.d * (wli[IVY] - ul.by*tmp);
-          ulst.mz = ulst.d * (wli[IVZ] - ul.bz*tmp);
-
-          // eqns (45) and (47) of M&K
-          tmp = (ul.d*SQR(sdl) - bxsq)/(ul.d*sdl*sdml - bxsq);
-          ulst.by = ul.by * tmp;
-          ulst.bz = ul.bz * tmp;
-        }
-        // v_i* dot B_i*
-        // (KGF): group transverse momenta terms for floating-point associativity symmetry
-        Real vbstl = (ulst.mx*bxi+(ulst.my*ulst.by+ulst.mz*ulst.bz))*ulst_d_inv;
-        // eqn (48) of M&K
-        // (KGF): group transverse by, bz terms for floating-point associativity symmetry
-        ulst.e = (sdl*ul.e - ptl*wli[IVX] + ptst*spd[2] +
-                  bxi*(wli[IVX]*bxi + (wli[IVY]*ul.by +
-                                       wli[IVZ]*ul.bz) - vbstl))*sdml_inv;
-
-        // ur* - eqn (39) of M&K
-        urst.mx = urst.d * spd[2];
-        if (std::fabs(ur.d*sdr*sdmr - bxsq) < (SMALL_NUMBER)*ptst) {
-          // Degenerate case
-          urst.my = urst.d * wri[IVY];
-          urst.mz = urst.d * wri[IVZ];
-
-          urst.by = ur.by;
-          urst.bz = ur.bz;
-        } else {
-          // eqns (44) and (46) of M&K
-          Real tmp = bxi*(sdr - sdmr)/(ur.d*sdr*sdmr - bxsq);
-          urst.my = urst.d * (wri[IVY] - ur.by*tmp);
-          urst.mz = urst.d * (wri[IVZ] - ur.bz*tmp);
-
-          // eqns (45) and (47) of M&K
-          tmp = (ur.d*SQR(sdr) - bxsq)/(ur.d*sdr*sdmr - bxsq);
-          urst.by = ur.by * tmp;
-          urst.bz = ur.bz * tmp;
-        }
-        // v_i* dot B_i*
-        // (KGF): group transverse momenta terms for floating-point associativity symmetry
-        Real vbstr = (urst.mx*bxi+(urst.my*urst.by+urst.mz*urst.bz))*urst_d_inv;
-        // eqn (48) of M&K
-        // (KGF): group transverse by, bz terms for floating-point associativity symmetry
-        urst.e = (sdr*ur.e - ptr*wri[IVX] + ptst*spd[2] +
-                  bxi*(wri[IVX]*bxi + (wri[IVY]*ur.by
-                                       + wri[IVZ]*ur.bz) - vbstr))*sdmr_inv;
-        // ul** and ur** - if Bx is near zero, same as *-states
-        if (0.5*bxsq < (SMALL_NUMBER)*ptst) {
-          uldst = ulst;
-          urdst = urst;
-        } else {
-          Real invsumd = 1.0/(sqrtdl + sqrtdr);
-          Real bxsig = (bxi > 0.0 ? 1.0 : -1.0);
-
-          uldst.d = ulst.d;
-          urdst.d = urst.d;
-
-          uldst.mx = ulst.mx;
-          urdst.mx = urst.mx;
-
-          // eqn (59) of M&K
-          Real tmp = invsumd*(sqrtdl*(ulst.my*ulst_d_inv) + sqrtdr*(urst.my*urst_d_inv) +
-                              bxsig*(urst.by - ulst.by));
-          uldst.my = uldst.d * tmp;
-          urdst.my = urdst.d * tmp;
-
-          // eqn (60) of M&K
-          tmp = invsumd*(sqrtdl*(ulst.mz*ulst_d_inv) + sqrtdr*(urst.mz*urst_d_inv) +
-                         bxsig*(urst.bz - ulst.bz));
-          uldst.mz = uldst.d * tmp;
-          urdst.mz = urdst.d * tmp;
-
-          // eqn (61) of M&K
-          tmp = invsumd*(sqrtdl*urst.by + sqrtdr*ulst.by +
-                         bxsig*sqrtdl*sqrtdr*((urst.my*urst_d_inv)
-                                              - (ulst.my*ulst_d_inv)));
-          uldst.by = urdst.by = tmp;
-
-          // eqn (62) of M&K
-          tmp = invsumd*(sqrtdl*urst.bz + sqrtdr*ulst.bz +
-                         bxsig*sqrtdl*sqrtdr*((urst.mz*urst_d_inv)
-                                              - (ulst.mz*ulst_d_inv)));
-          uldst.bz = urdst.bz = tmp;
-
-          // eqn (63) of M&K
-          tmp = spd[2]*bxi + (uldst.my*uldst.by + uldst.mz*uldst.bz)/uldst.d;
-          uldst.e = ulst.e - sqrtdl*bxsig*(vbstl - tmp);
-          urdst.e = urst.e + sqrtdr*bxsig*(vbstr - tmp);
-        }
-
-        //--- Step 6.  Compute flux
-        uldst.d = spd[1] * (uldst.d - ulst.d);
-        uldst.mx = spd[1] * (uldst.mx - ulst.mx);
-        uldst.my = spd[1] * (uldst.my - ulst.my);
-        uldst.mz = spd[1] * (uldst.mz - ulst.mz);
-        uldst.e = spd[1] * (uldst.e - ulst.e);
-        uldst.by = spd[1] * (uldst.by - ulst.by);
-        uldst.bz = spd[1] * (uldst.bz - ulst.bz);
-
-        ulst.d = spd[0] * (ulst.d - ul.d);
-        ulst.mx = spd[0] * (ulst.mx - ul.mx);
-        ulst.my = spd[0] * (ulst.my - ul.my);
-        ulst.mz = spd[0] * (ulst.mz - ul.mz);
-        ulst.e = spd[0] * (ulst.e - ul.e);
-        ulst.by = spd[0] * (ulst.by - ul.by);
-        ulst.bz = spd[0] * (ulst.bz - ul.bz);
-
-        urdst.d = spd[3] * (urdst.d - urst.d);
-        urdst.mx = spd[3] * (urdst.mx - urst.mx);
-        urdst.my = spd[3] * (urdst.my - urst.my);
-        urdst.mz = spd[3] * (urdst.mz - urst.mz);
-        urdst.e = spd[3] * (urdst.e - urst.e);
-        urdst.by = spd[3] * (urdst.by - urst.by);
-        urdst.bz = spd[3] * (urdst.bz - urst.bz);
-
-        urst.d = spd[4] * (urst.d  - ur.d);
-        urst.mx = spd[4] * (urst.mx - ur.mx);
-        urst.my = spd[4] * (urst.my - ur.my);
-        urst.mz = spd[4] * (urst.mz - ur.mz);
-        urst.e = spd[4] * (urst.e - ur.e);
-        urst.by = spd[4] * (urst.by - ur.by);
-        urst.bz = spd[4] * (urst.bz - ur.bz);
-
-        if (spd[0] >= 0.0) {
-          // return Fl if flow is supersonic
-          flxi[IDN] = fl.d;
-          flxi[IVX] = fl.mx;
-          flxi[IVY] = fl.my;
-          flxi[IVZ] = fl.mz;
-          flxi[IEN] = fl.e;
-          flxi[IBY] = fl.by;
-          flxi[IBZ] = fl.bz;
-        } else if (spd[4] <= 0.0) {
-          // return Fr if flow is supersonic
-          flxi[IDN] = fr.d;
-          flxi[IVX] = fr.mx;
-          flxi[IVY] = fr.my;
-          flxi[IVZ] = fr.mz;
-          flxi[IEN] = fr.e;
-          flxi[IBY] = fr.by;
-          flxi[IBZ] = fr.bz;
-        } else if (spd[1] >= 0.0) {
-          // return Fl*
-          flxi[IDN] = fl.d  + ulst.d;
-          flxi[IVX] = fl.mx + ulst.mx;
-          flxi[IVY] = fl.my + ulst.my;
-          flxi[IVZ] = fl.mz + ulst.mz;
-          flxi[IEN] = fl.e  + ulst.e;
-          flxi[IBY] = fl.by + ulst.by;
-          flxi[IBZ] = fl.bz + ulst.bz;
-        } else if (spd[2] >= 0.0) {
-          // return Fl**
-          flxi[IDN] = fl.d  + ulst.d + uldst.d;
-          flxi[IVX] = fl.mx + ulst.mx + uldst.mx;
-          flxi[IVY] = fl.my + ulst.my + uldst.my;
-          flxi[IVZ] = fl.mz + ulst.mz + uldst.mz;
-          flxi[IEN] = fl.e  + ulst.e + uldst.e;
-          flxi[IBY] = fl.by + ulst.by + uldst.by;
-          flxi[IBZ] = fl.bz + ulst.bz + uldst.bz;
-        } else if (spd[3] > 0.0) {
-          // return Fr**
-          flxi[IDN] = fr.d + urst.d + urdst.d;
-          flxi[IVX] = fr.mx + urst.mx + urdst.mx;
-          flxi[IVY] = fr.my + urst.my + urdst.my;
-          flxi[IVZ] = fr.mz + urst.mz + urdst.mz;
-          flxi[IEN] = fr.e + urst.e + urdst.e;
-          flxi[IBY] = fr.by + urst.by + urdst.by;
-          flxi[IBZ] = fr.bz + urst.bz + urdst.bz;
-        } else {
-          // return Fr*
-          flxi[IDN] = fr.d  + urst.d;
-          flxi[IVX] = fr.mx + urst.mx;
-          flxi[IVY] = fr.my + urst.my;
-          flxi[IVZ] = fr.mz + urst.mz;
-          flxi[IEN] = fr.e  + urst.e;
-          flxi[IBY] = fr.by + urst.by;
-          flxi[IBZ] = fr.bz + urst.bz;
-        }
-
-        flx(IDN,k,j,i) = flxi[IDN];
-        flx(ivx,k,j,i) = flxi[IVX];
-        flx(ivy,k,j,i) = flxi[IVY];
-        flx(ivz,k,j,i) = flxi[IVZ];
-        flx(IEN,k,j,i) = flxi[IEN];
-        ey(k,j,i) = -flxi[IBY];
-        ez(k,j,i) =  flxi[IBZ];
-      }
-    }
-  }
->>>>>>> 19feab23
   return;
 }