--- conflicted
+++ resolved
@@ -879,11 +879,7 @@
     // Match fixed-width integer precision of IOWrapperSizeT datasize
     SetBlockSizeAndBoundaries(loclist[i], block_size, block_bcs);
     my_blocks(i-gids_) = new MeshBlock(i, i-gids_, this, pin, loclist[i], block_size,
-<<<<<<< HEAD
-                                       block_bcs, costlist[i], mbdata+buff_os);
-=======
-                                       block_bcs, costlist[i], mbdata, gflag);
->>>>>>> 4ac8c4ed
+                                       block_bcs, costlist[i], mbdata);
     my_blocks(i-gids_)->pbval->SearchAndSetNeighbors(tree, ranklist, nslist);
   }
   delete [] mbdata;
