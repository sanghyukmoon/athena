--- conflicted
+++ resolved
@@ -54,12 +54,7 @@
   // Initialize vector potential
   for (int j=js; j<=je+1; ++j) {
   for (int i=is; i<=ie+1; ++i) {
-<<<<<<< HEAD
     az(j,i) = B0/(4.0*PI)*(cos(4.0*PI*pcoord->x1f(i)) - 2.0*cos(2.0*PI*pcoord->x2f(j)));
-=======
-    az(j,i) = B0/(4.0*PI) * cos(4.0*PI*pcoord->x1f(i)) +
-        B0/(2.0*PI) * cos(2.0*PI*pcoord->x2f(j));
->>>>>>> 7a9737a1
   }}
 
   // Initialize density, momentum, face-centered fields
