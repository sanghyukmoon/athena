#!/usr/bin/env python
# ---------------------------------------------------------------------------------------
# configure.py: Athena++ configuration script in python. Original version by CJW.
#
# When configure.py is run, it uses the command line options and default settings to
# create custom versions of the files Makefile and src/defs.hpp from the template files
# Makefile.in and src/defs.hpp.in respectively.
#
# The following options are implememted:
#   -h  --help        help message
#   --prob=name       use src/pgen/name.cpp as the problem generator
#   --coord=xxx       use xxx as the coordinate system
#   --eos=xxx         use xxx as the equation of state
#   --flux=xxx        use xxx as the Riemann solver
#   --nghost=xxx      set NGHOST=xxx
#   -eos_table        enable EOS table
#   -b                enable magnetic fields
#   -s                enable special relativity
#   -g                enable general relativity
#   -t                enable interface frame transformations for GR
#   -pp               enable post-processing
#   --std=choice      use choice as the C++ standard
#   --chemistry=choice enable chemistry, use choice as chemical network
#   --cvode_path=path  path to CVODE libraries (chemistry requires the cvode library)
#   --radiation=choice  enable radiative transfer, use choice for integrator
#   -shear            enable shearing periodic boundary conditions
#   -debug            enable debug flags (-g -O0); override other compiler options
#   -coverage         enable compiler-dependent code coverage flags
#   -float            enable single precision (default is double)
#   -mpi              enable parallelization with MPI
#   -omp              enable parallelization with OpenMP
#   -hdf5             enable HDF5 output (requires the HDF5 library)
#   --hdf5_path=path  path to HDF5 libraries (requires the HDF5 library)
#   -fft              enable FFT (requires the FFTW library)
#   --fftw_path=path  path to FFTW libraries (requires the FFTW library)
#   --grav=xxx        use xxx as the self-gravity solver
#   --cxx=xxx         use xxx as the C++ compiler
#   --ccmd=name       use name as the command to call the (non-MPI) C++ compiler
#   --mpiccmd=name    use name as the command to call the MPI C++ compiler
#   --gcovcmd=name    use name as the command to call the gcov utility
#   --cflag=string    append string whenever invoking compiler/linker
#   --include=path    use -Ipath when compiling
#   --lib=path        use -Lpath when linking
# ----------------------------------------------------------------------------------------

# Modules
import argparse
import glob
import re

# Set template and output filenames
makefile_input = 'Makefile.in'
makefile_output = 'Makefile'
defsfile_input = 'src/defs.hpp.in'
defsfile_output = 'src/defs.hpp'

# --- Step 1. Prepare parser, add each of the arguments ------------------
athena_description = (
    "Prepare custom Makefile and defs.hpp for compiling Athena++ solver"
)
athena_epilog = (
    "Full documentation of options available at "
    "https://github.com/PrincetonUniversity/athena-public-version/wiki/Configuring"
)
parser = argparse.ArgumentParser(description=athena_description, epilog=athena_epilog)

# --prob=[name] argument
pgen_directory = 'src/pgen/'
# set pgen_choices to list of .cpp files in src/pgen/
pgen_choices = glob.glob(pgen_directory + '*.cpp')
# remove 'src/pgen/' prefix and '.cpp' extension from each filename
pgen_choices = [choice[len(pgen_directory):-4] for choice in pgen_choices]
parser.add_argument('--prob',
                    default='shock_tube',
                    choices=pgen_choices,
                    help='select problem generator')

# --coord=[name] argument
parser.add_argument(
    '--coord',
    default='cartesian',
    choices=[
        'cartesian',
        'cylindrical',
        'spherical_polar',
        'minkowski',
        'sinusoidal',
        'tilted',
        'schwarzschild',
        'kerr-schild',
        'gr_user'],
    help='select coordinate system')

# --eos=[name] argument
parser.add_argument('--eos',
                    default='adiabatic',
                    choices=['adiabatic', 'isothermal', 'general/eos_table',
                             'general/hydrogen', 'general/ideal'],
                    help='select equation of state')

# --flux=[name] argument
parser.add_argument('--flux',
                    default='default',
                    choices=['default', 'hlle', 'hllc', 'hlld', 'roe', 'llf'],
                    help='select Riemann solver')

# --nghost=[value] argument
parser.add_argument('--nghost',
                    default='2',
                    help='set number of ghost zones')

# -b argument
parser.add_argument('-b',
                    action='store_true',
                    default=False,
                    help='enable magnetic field')

# -sts argument
parser.add_argument('-sts',
                    action='store_true',
                    default=False,
                    help='enable super-time-stepping')

# -s argument
parser.add_argument('-s',
                    action='store_true',
                    default=False,
                    help='enable special relativity')

# -g argument
parser.add_argument('-g',
                    action='store_true',
                    default=False,
                    help='enable general relativity')

# -t argument
parser.add_argument('-t',
                    action='store_true',
                    default=False,
                    help='enable interface frame transformations for GR')

# -shear argument
parser.add_argument('-shear',
                    action='store_true',
                    default=False,
                    help='enable shearing box')

# --chemistry argument
parser.add_argument('--chemistry',
    default=None,
    choices=["gow16", "gow16_ng"],
    help='select chemical network')

# -nspecies argument
parser.add_argument('--nspecies',
    default=None,
    help='specify the number of chemical species/passive scalar.')

# -radiation argument
parser.add_argument('--radiation',
    default=None,
    choices=["const", "loc_jeans", "six_ray"],
    help='enable and select radiation radiative transfer method')

# --cvode_path argument
parser.add_argument('--cvode_path',
    type=str,
    default='',
    help='path to CVODE libraries')

# -pp argument
parser.add_argument('-pp',
    action='store_true',
    default=False,
    help='enable post-processing')

# --std=[name] argument
parser.add_argument('--std',
    default=None,
    choices=["c++11"],
    help='select C++ standard')

# -debug argument
parser.add_argument('-debug',
                    action='store_true',
                    default=False,
                    help='enable debug flags; override other compiler options')

# -coverage argument
parser.add_argument('-coverage',
                    action='store_true',
                    default=False,
                    help='enable compiler-dependent code coverage flag')

# -float argument
parser.add_argument('-float',
                    action='store_true',
                    default=False,
                    help='enable single precision')

# -mpi argument
parser.add_argument('-mpi',
                    action='store_true',
                    default=False,
                    help='enable parallelization with MPI')

# -omp argument
parser.add_argument('-omp',
                    action='store_true',
                    default=False,
                    help='enable parallelization with OpenMP')

# --grav=[name] argument
parser.add_argument('--grav',
                    default='none',
                    choices=['none', 'fft', 'mg'],
                    help='select self-gravity solver')

# -fft argument
parser.add_argument('-fft',
                    action='store_true',
                    default=False,
                    help='enable FFT')

# --fftw_path argument
parser.add_argument('--fftw_path',
                    default='',
                    help='path to FFTW libraries')

# -hdf5 argument
parser.add_argument('-hdf5',
                    action='store_true',
                    default=False,
                    help='enable HDF5 Output')

# -h5double argument
parser.add_argument('-h5double',
                    action='store_true',
                    default=False,
                    help='enable double precision HDF5 output')

# --hdf5_path argument
parser.add_argument('--hdf5_path',
                    default='',
                    help='path to HDF5 libraries')

# The main choices for --cxx flag, using "ctype[-suffix]" formatting, where "ctype" is the
# major family/suite/group of compilers and "suffix" may represent variants of the
# compiler version and/or predefined sets of compiler options. The C++ compiler front ends
# are the main supported/documented options and are invoked on the command line, but the C
# front ends are also acceptable selections and are mapped to the matching C++ front end:
# gcc -> g++, clang -> clang++, icc-> icpc
cxx_choices = [
    'g++',
    'g++-simd',
    'icpc',
    'icpc-debug',
    'icpc-phi',
    'cray',
    'bgxlc++',
    'clang++',
    'clang++-simd',
    'clang++-apple',
]


def c_to_cpp(arg):
    arg = arg.replace('gcc', 'g++', 1)
    arg = arg.replace('icc', 'icpc', 1)
    if arg == 'bgxl' or arg == 'bgxlc':
        arg = 'bgxlc++'

    if arg == 'clang':
        arg = 'clang++'
    else:
        arg = arg.replace('clang-', 'clang++-', 1)
    return arg


# --cxx=[name] argument
parser.add_argument(
    '--cxx',
    default='g++',
    type=c_to_cpp,
    choices=cxx_choices,
    help='select C++ compiler and default set of flags')

# --ccmd=[name] argument
parser.add_argument('--ccmd',
                    default=None,
                    help='override for command to use to call (non-MPI) C++ compiler')

# --mpiccmd=[name] argument
parser.add_argument('--mpiccmd',
                    default=None,
                    help='override for command to use to call MPI C++ compiler')

# --gcovcmd=[name] argument
parser.add_argument('--gcovcmd',
                    default=None,
                    help='override for command to use to call Gcov utility in Makefile')

# --cflag=[string] argument
parser.add_argument('--cflag',
                    default=None,
                    help='additional string of flags to append to compiler/linker calls')

# --include=[name] arguments
parser.add_argument(
    '--include',
    default=[],
    action='append',
    help=('extra path for included header files (-I<path>); can be specified multiple '
          'times')
)
# --lib=[name] arguments
parser.add_argument(
    '--lib',
    default=[],
    action='append',
    help=('extra path for linked library files (-L<path>); can be specified multiple '
          'times')
)

# Parse command-line inputs
args = vars(parser.parse_args())

# --- Step 2. Test for incompatible arguments ----------------------------

# Set default flux; HLLD for MHD, HLLC for hydro, HLLE for isothermal hydro or any GR
if args['flux'] == 'default':
    if args['g']:
        args['flux'] = 'hlle'
    elif args['b']:
        args['flux'] = 'hlld'
    elif args['eos'] == 'isothermal':
        args['flux'] = 'hlle'
    else:
        args['flux'] = 'hllc'

# Check Riemann solver compatibility
if args['flux'] == 'hllc' and args['eos'] == 'isothermal':
    raise SystemExit('### CONFIGURE ERROR: HLLC flux cannot be used with isothermal EOS')
if args['flux'] == 'hllc' and args['b']:
    raise SystemExit('### CONFIGURE ERROR: HLLC flux cannot be used with MHD')
if args['flux'] == 'hlld' and not args['b']:
    raise SystemExit('### CONFIGURE ERROR: HLLD flux can only be used with MHD')

# Check relativity
if args['s'] and args['g']:
    raise SystemExit('### CONFIGURE ERROR: '
                     + 'GR implies SR; the -s option is restricted to pure SR')
if args['t'] and not args['g']:
    raise SystemExit('### CONFIGURE ERROR: Frame transformations only apply to GR')
if args['g'] and not args['t'] and args['flux'] not in ('llf', 'hlle'):
    raise SystemExit('### CONFIGURE ERROR: Frame transformations required for {0}'
                     .format(args['flux']))
if args['g'] and args['coord'] in ('cartesian', 'cylindrical', 'spherical_polar'):
    raise SystemExit('### CONFIGURE ERROR: GR cannot be used with {0} coordinates'
                     .format(args['coord']))
if not args['g'] and args['coord'] not in ('cartesian', 'cylindrical', 'spherical_polar'):
    raise SystemExit('### CONFIGURE ERROR: '
                     + args['coord'] + ' coordinates only apply to GR')
if args['eos'] == 'isothermal':
    if args['s'] or args['g']:
        raise SystemExit('### CONFIGURE ERROR: '
                         + 'Isothermal EOS is incompatible with relativity')
if args['eos'][:8] == 'general/':
    if args['s'] or args['g']:
        raise SystemExit('### CONFIGURE ERROR: '
                         + 'General EOS is incompatible with relativity')
    if args['b']:
        raise SystemExit('### CONFIGURE ERROR: MHD compatability with General EOS'
                         + ' has not yet been implemented')
    if args['flux'] not in ['hllc', 'hlld']:
        raise SystemExit('### CONFIGURE ERROR: '
                         + 'General EOS is incompatible with flux ' + args['flux'])

# --- Step 3. Set definitions and Makefile options based on above argument

# Prepare dictionaries of substitutions to be made
definitions = {}
makefile_options = {}
makefile_options['LOADER_FLAGS'] = ''

# --prob=[name] argument
definitions['PROBLEM'] = makefile_options['PROBLEM_FILE'] = args['prob']

# --coord=[name] argument
definitions['COORDINATE_SYSTEM'] = makefile_options['COORDINATES_FILE'] = args['coord']

# --eos=[name] argument
definitions['NON_BAROTROPIC_EOS'] = '0' if args['eos'] == 'isothermal' else '1'
makefile_options['EOS_FILE'] = args['eos']
definitions['EQUATION_OF_STATE'] = args['eos']
# set number of hydro variables for adiabatic/isothermal
definitions['GENERAL_EOS'] = '0'
makefile_options['GENERAL_EOS_FILE'] = 'noop'
definitions['EOS_TABLE_ENABLED'] = '0'
if args['eos'] == 'isothermal':
    definitions['NHYDRO_VARIABLES'] = '4'
elif args['eos'] == 'adiabatic':
    definitions['NHYDRO_VARIABLES'] = '5'
else:
    definitions['GENERAL_EOS'] = '1'
    makefile_options['GENERAL_EOS_FILE'] = 'general'
    definitions['NHYDRO_VARIABLES'] = '5'
    if args['eos'] == 'general/eos_table':
        definitions['EOS_TABLE_ENABLED'] = '1'

# --flux=[name] argument
definitions['RSOLVER'] = makefile_options['RSOLVER_FILE'] = args['flux']

# --nghost=[value] argument
definitions['NUMBER_GHOST_CELLS'] = args['nghost']

# -b argument
# set variety of macros based on whether MHD/hydro or adi/iso are defined
if args['b']:
    definitions['MAGNETIC_FIELDS_ENABLED'] = '1'
    if definitions['GENERAL_EOS'] != '0':
        makefile_options['GENERAL_EOS_FILE'] += '_mhd'
    else:
        makefile_options['EOS_FILE'] += '_mhd'
    definitions['NFIELD_VARIABLES'] = '3'
    makefile_options['RSOLVER_DIR'] = 'mhd/'
    if args['flux'] == 'hlle' or args['flux'] == 'llf' or args['flux'] == 'roe':
        makefile_options['RSOLVER_FILE'] += '_mhd'
    if args['eos'] == 'isothermal':
        definitions['NWAVE_VALUE'] = '6'
        if args['flux'] == 'hlld':
            makefile_options['RSOLVER_FILE'] += '_iso'
    else:
        definitions['NWAVE_VALUE'] = '7'
else:
    definitions['MAGNETIC_FIELDS_ENABLED'] = '0'
    if definitions['GENERAL_EOS'] != '0':
        makefile_options['GENERAL_EOS_FILE'] += '_hydro'
    else:
        makefile_options['EOS_FILE'] += '_hydro'
    definitions['NFIELD_VARIABLES'] = '0'
    makefile_options['RSOLVER_DIR'] = 'hydro/'
    if args['eos'] == 'isothermal':
        definitions['NWAVE_VALUE'] = '4'
    else:
        definitions['NWAVE_VALUE'] = '5'

# -sts argument
if args['sts']:
    definitions['STS_ENABLED'] = '1'
else:
    definitions['STS_ENABLED'] = '0'

# -s, -g, and -t arguments
definitions['RELATIVISTIC_DYNAMICS'] = '1' if args['s'] or args['g'] else '0'
definitions['GENERAL_RELATIVITY'] = '1' if args['g'] else '0'
definitions['FRAME_TRANSFORMATIONS'] = '1' if args['t'] else '0'
if args['s']:
    makefile_options['EOS_FILE'] += '_sr'
    if definitions['GENERAL_EOS'] != '0':
        makefile_options['GENERAL_EOS_FILE'] += '_sr'
    makefile_options['RSOLVER_FILE'] += '_rel'
if args['g']:
    makefile_options['EOS_FILE'] += '_gr'
    if definitions['GENERAL_EOS'] != '0':
        makefile_options['GENERAL_EOS_FILE'] += '_gr'
    makefile_options['RSOLVER_FILE'] += '_rel'
    if not args['t']:
        makefile_options['RSOLVER_FILE'] += '_no_transform'

# -shear argument
if args['shear']:
    definitions['SHEARING_BOX'] = '1'
else:
    definitions['SHEARING_BOX'] = '0'

# -pp argument
if args['pp']:
  definitions['POST_PROCESSING_ENABLED'] = '1'
else:
  definitions['POST_PROCESSING_ENABLED'] = '0'

# --cxx=[name] argument
if args['cxx'] == 'g++':
    # GCC is C++11 feature-complete since v4.8.1 (2013-05-31)
    definitions['COMPILER_CHOICE'] = 'g++'
    definitions['COMPILER_COMMAND'] = makefile_options['COMPILER_COMMAND'] = 'g++'
    makefile_options['PREPROCESSOR_FLAGS'] = ''
    makefile_options['COMPILER_FLAGS'] = '-O3 -std=c++11'
    makefile_options['LINKER_FLAGS'] = ''
    makefile_options['LIBRARY_FLAGS'] = ''
if args['cxx'] == 'g++-simd':
    # GCC version >= 4.9, for OpenMP 4.0; version >= 6.1 for OpenMP 4.5 support
    definitions['COMPILER_CHOICE'] = 'g++-simd'
    definitions['COMPILER_COMMAND'] = makefile_options['COMPILER_COMMAND'] = 'g++'
    makefile_options['PREPROCESSOR_FLAGS'] = ''
    makefile_options['COMPILER_FLAGS'] = (
        '-O3 -std=c++11 -fopenmp-simd -fwhole-program -flto -ffast-math '
        '-march=native -fprefetch-loop-arrays'
        # -march=skylake-avx512, skylake, core-avx2
        # -mprefer-vector-width=128  # available in gcc-8, but not gcc-7
        # -mtune=native, generic, broadwell
        # -mprefer-avx128
        # -m64 (default)
    )
    makefile_options['LINKER_FLAGS'] = ''
    makefile_options['LIBRARY_FLAGS'] = ''
if args['cxx'] == 'icpc':
    # ICC is C++11 feature-complete since v15.0 (2014-08-26)
    definitions['COMPILER_CHOICE'] = 'icpc'
    definitions['COMPILER_COMMAND'] = makefile_options['COMPILER_COMMAND'] = 'icpc'
    makefile_options['PREPROCESSOR_FLAGS'] = ''
    makefile_options['COMPILER_FLAGS'] = (
      '-O3 -std=c++11 -ipo -xhost -inline-forceinline -qopenmp-simd -qopt-prefetch=4'
    )
    # -qopt-zmm-usage=high'  # typically harms multi-core performance on Skylake Xeon
    makefile_options['LINKER_FLAGS'] = ''
    makefile_options['LIBRARY_FLAGS'] = ''
if args['cxx'] == 'icpc-debug':
    # Disable IPO, forced inlining, and fast math. Enable vectorization reporting.
    # Useful for testing symmetry, SIMD-enabled functions and loops with OpenMP 4.5
    definitions['COMPILER_CHOICE'] = 'icpc'
    definitions['COMPILER_COMMAND'] = makefile_options['COMPILER_COMMAND'] = 'icpc'
    makefile_options['PREPROCESSOR_FLAGS'] = ''
    makefile_options['COMPILER_FLAGS'] = (
        '-O3 -std=c++11 -xhost -qopenmp-simd -fp-model precise -qopt-prefetch=4 '
        '-qopt-report=5 -qopt-report-phase=openmp,vec -g'
    )
    makefile_options['LINKER_FLAGS'] = ''
    makefile_options['LIBRARY_FLAGS'] = ''
if args['cxx'] == 'icpc-phi':
    # Cross-compile for Intel Xeon Phi x200 KNL series (unique AVX-512ER and AVX-512FP)
    # -xMIC-AVX512: generate AVX-512F, AVX-512CD, AVX-512ER and AVX-512FP
    definitions['COMPILER_CHOICE'] = 'icpc'
    definitions['COMPILER_COMMAND'] = makefile_options['COMPILER_COMMAND'] = 'icpc'
    makefile_options['PREPROCESSOR_FLAGS'] = ''
    makefile_options['COMPILER_FLAGS'] = (
      '-O3 -std=c++11 -ipo -xMIC-AVX512 -inline-forceinline -qopenmp-simd '
      '-qopt-prefetch=4'
    )
    makefile_options['LINKER_FLAGS'] = ''
    makefile_options['LIBRARY_FLAGS'] = ''
if args['cxx'] == 'cray':
    # Cray Compiling Environment 8.4 (2015-09-24) introduces C++11 feature completeness
    # (except "alignas"). v8.6 is C++14 feature-complete
    definitions['COMPILER_CHOICE'] = 'cray'
    definitions['COMPILER_COMMAND'] = makefile_options['COMPILER_COMMAND'] = 'CC'
    makefile_options['PREPROCESSOR_FLAGS'] = ''
    makefile_options['COMPILER_FLAGS'] = '-O3 -h std=c++11 -h aggress -h vector3 -hfp3'
    makefile_options['LINKER_FLAGS'] = '-hwp -hpl=obj/lib'
    makefile_options['LIBRARY_FLAGS'] = '-lm'
if args['cxx'] == 'bgxlc++':
    # IBM XL C/C++ for BG/Q is NOT C++11 feature-complete as of v12.1.0.15 (2017-12-22)
    # suppressed messages:
    #   1500-036:  The NOSTRICT option has the potential to alter the program's semantics
    #   1540-1401: An unknown "pragma simd" is specified
    #   1586-083:  ld option ignored by IPA
    #   1586-233:  Duplicate definition of symbol ignored
    #   1586-267:  Inlining of specified subprogram failed due to the presence of a C++
    #                exception handler
    definitions['COMPILER_CHOICE'] = 'bgxlc++'
    definitions['COMPILER_COMMAND'] = makefile_options['COMPILER_COMMAND'] = 'bgxlc++'
    makefile_options['PREPROCESSOR_FLAGS'] = ''
    makefile_options['COMPILER_FLAGS'] = (
      '-O3 -qhot=level=1:vector -qinline=level=5:auto -qipa=level=1:noobject'
      ' -qstrict=subnormals -qmaxmem=150000 -qlanglvl=extended0x -qsuppress=1500-036'
      ' -qsuppress=1540-1401 -qsuppress=1586-083 -qsuppress=1586-233'
      ' -qsuppress=1586-267'
    )
    makefile_options['LINKER_FLAGS'] = makefile_options['COMPILER_FLAGS']
    makefile_options['LIBRARY_FLAGS'] = ''
if args['cxx'] == 'clang++':
    # Clang is C++11 feature-complete since v3.3 (2013-06-17)
    definitions['COMPILER_CHOICE'] = 'clang++'
    definitions['COMPILER_COMMAND'] = makefile_options['COMPILER_COMMAND'] = 'clang++'
    makefile_options['PREPROCESSOR_FLAGS'] = ''
    makefile_options['COMPILER_FLAGS'] = '-O3 -std=c++11'
    makefile_options['LINKER_FLAGS'] = ''
    makefile_options['LIBRARY_FLAGS'] = ''
if args['cxx'] == 'clang++-simd':
    # LLVM/Clang version >= 3.9 for most of OpenMP 4.0 and 4.5 (still incomplete; no
    # offloading, target/declare simd directives). OpenMP 3.1 fully supported in LLVM 3.7
    definitions['COMPILER_CHOICE'] = 'clang++-simd'
    definitions['COMPILER_COMMAND'] = makefile_options['COMPILER_COMMAND'] = 'clang++'
    makefile_options['PREPROCESSOR_FLAGS'] = ''
    makefile_options['COMPILER_FLAGS'] = '-O3 -std=c++11 -fopenmp-simd'
    makefile_options['LINKER_FLAGS'] = ''
    makefile_options['LIBRARY_FLAGS'] = ''
if args['cxx'] == 'clang++-apple':
    # Apple LLVM/Clang: forked version of the open-source LLVM project bundled in macOS
    definitions['COMPILER_CHOICE'] = 'clang++-apple'
    definitions['COMPILER_COMMAND'] = makefile_options['COMPILER_COMMAND'] = 'clang++'
    makefile_options['PREPROCESSOR_FLAGS'] = ''
    makefile_options['COMPILER_FLAGS'] = '-O3 -std=c++11'
    makefile_options['LINKER_FLAGS'] = ''
    makefile_options['LIBRARY_FLAGS'] = ''

# -float argument
if args['float']:
    definitions['SINGLE_PRECISION_ENABLED'] = '1'
else:
    definitions['SINGLE_PRECISION_ENABLED'] = '0'

# -debug argument
if args['debug']:
    definitions['DEBUG_OPTION'] = 'DEBUG'
    # Completely replace the --cxx= sets of default compiler flags, disable optimization,
    # and emit debug symbols in the compiled binaries
    if (args['cxx'] == 'g++' or args['cxx'] == 'g++-simd'
<<<<<<< HEAD
            or args['cxx'] == 'icc' or args['cxx'] == 'icc-debug'
            or args['cxx'] == 'clang++' or args['cxx'] == 'clang++-simd'):
        makefile_options['COMPILER_FLAGS'] = '-O0 -g --std=c++11'
=======
            or args['cxx'] == 'icpc' or args['cxx'] == 'icpc-debug'
            or args['cxx'] == 'clang++' or args['cxx'] == 'clang++-simd'
            or args['cxx'] == 'clang++-apple'):
        makefile_options['COMPILER_FLAGS'] = '-O0 --std=c++11 -g'  # -Og
>>>>>>> d4860c85
    if args['cxx'] == 'cray':
        makefile_options['COMPILER_FLAGS'] = '-O0 -h std=c++11'
    if args['cxx'] == 'bgxlc++':
        makefile_options['COMPILER_FLAGS'] = '-O0 -g -qlanglvl=extended0x'
    if args['cxx'] == 'icpc-phi':
        makefile_options['COMPILER_FLAGS'] = '-O0 --std=c++11 -g -xMIC-AVX512'
else:
    definitions['DEBUG_OPTION'] = 'NOT_DEBUG'

# -coverage argument
if args['coverage']:
    definitions['EXCEPTION_HANDLING_OPTION'] = 'DISABLE_EXCEPTIONS'
    # For now, append new compiler flags and don't override --cxx set, but set code to be
    # unoptimized (-O0 instead of -O3) to get useful statement annotations. Should we add
    # '-g -fopenmp-simd', by default? Don't combine lines when writing source code!
    if (args['cxx'] == 'g++' or args['cxx'] == 'g++-simd'):
        makefile_options['COMPILER_FLAGS'] += (
            ' -O0 -fprofile-arcs -ftest-coverage'
            ' -fno-inline -fno-exceptions -fno-elide-constructors'
            )
    if (args['cxx'] == 'icpc' or args['cxx'] == 'icpc-debug'
            or args['cxx'] == 'icpc-phi'):
        makefile_options['COMPILER_FLAGS'] += ' -O0 -prof-gen=srcpos'
    if (args['cxx'] == 'clang++' or args['cxx'] == 'clang++-simd'
            or args['cxx'] == 'clang++-apple'):
        # Clang's "source-based" code coverage feature to produces .profraw output
        makefile_options['COMPILER_FLAGS'] += (
            ' -O0 -fprofile-instr-generate -fcoverage-mapping'
            )  # use --coverage to produce GCC-compatible .gcno, .gcda output for gcov
    if (args['cxx'] == 'cray' or args['cxx'] == 'bgxlc++'):
        raise SystemExit(
            '### CONFIGURE ERROR: No code coverage avaialbe for selected compiler!')
else:
    # Enable C++ try/throw/catch exception handling, by default. Disable only when testing
    # code coverage, since it causes Gcov and other tools to report misleadingly low
    # branch coverage statstics due to untested throwing of exceptions from function calls
    definitions['EXCEPTION_HANDLING_OPTION'] = 'ENABLE_EXCEPTIONS'

# --ccmd=[name] argument
if args['ccmd'] is not None:
    definitions['COMPILER_COMMAND'] = makefile_options['COMPILER_COMMAND'] = args['ccmd']

# --gcovcmd=[name] argument (only modifies Makefile target)
if args['gcovcmd'] is not None:
    makefile_options['GCOV_COMMAND'] = args['gcovcmd']
else:
    makefile_options['GCOV_COMMAND'] = 'gcov'


# --std=[name] argument
if args['std'] != None:
  makefile_options['COMPILER_FLAGS'] = "-std=" + args['std'] + " " + makefile_options['COMPILER_FLAGS']

# --cvode_path=[path] argument
if args['cvode_path'] != '':
  makefile_options['PREPROCESSOR_FLAGS'] += '-I%s/include' % args['cvode_path']
  makefile_options['LINKER_FLAGS'] += '-L%s/lib' % args['cvode_path']
# --nspecies argument
if args['nspecies'] != None:
  definitions['SPECIES_ENABLED'] = '1'
  definitions['NUM_SPECIES'] = args['nspecies']
  makefile_options['SPECIES_FILE'] = 'src/species/*.cpp'
else:
  definitions['SPECIES_ENABLED'] = '0'
  definitions['NUM_SPECIES'] = '0'
  makefile_options['SPECIES_FILE'] = ''

# -chemistry argument
if args['chemistry'] == "gow16":
  definitions['SPECIES_ENABLED'] = '1'
  definitions['CHEMISTRY_OPTION'] = 'INCLUDE_CHEMISTRY'
  definitions['NUM_SPECIES'] = '13'
  #ChemNetwork class header file included in species.hpp
  definitions['CHEMNETWORK_HEADER'] = '../chemistry/network/gow16.hpp'
  makefile_options['CHEMNET_FILE'] = 'src/chemistry/network/' \
                                      + args['chemistry'] + '.cpp'
  makefile_options['CHEMISTRY_FILE'] = 'src/chemistry/*.cpp'
  makefile_options['SPECIES_FILE'] = 'src/species/*.cpp'
  makefile_options['LIBRARY_FLAGS'] += ' -lsundials_cvode -lsundials_nvecserial'
elif args['chemistry'] == "gow16_ng":
  definitions['SPECIES_ENABLED'] = '1'
  definitions['CHEMISTRY_OPTION'] = 'INCLUDE_CHEMISTRY'
  definitions['NUM_SPECIES'] = '19'
  definitions['CHEMNETWORK_HEADER'] = '../chemistry/network/gow16_ng.hpp'
  makefile_options['CHEMNET_FILE'] = 'src/chemistry/network/' \
                                      + args['chemistry'] + '.cpp'
  makefile_options['CHEMISTRY_FILE'] = 'src/chemistry/*.cpp'
  makefile_options['SPECIES_FILE'] = 'src/species/*.cpp'
  makefile_options['LIBRARY_FLAGS'] += ' -lsundials_cvode -lsundials_nvecserial'
else:
  definitions['CHEMISTRY_OPTION'] = 'NOT_INCLUDE_CHEMISTRY'
  makefile_options['CHEMNET_FILE'] = ''
  makefile_options['CHEMISTRY_FILE'] = ''
  definitions['CHEMNETWORK_HEADER'] = '../chemistry/network/network.hpp'


# -radiation argument
if args['radiation'] != None:
  definitions['RADIATION_ENABLED'] = '1'
  makefile_options['RADIATION_FILE'] = args['radiation']+'.cpp'
  definitions['RADIATION_INTEGRATOR'] = args['radiation']
else:
  definitions['RADIATION_ENABLED'] = '0'
  makefile_options['RADIATION_FILE'] = 'const.cpp'
  definitions['RADIATION_INTEGRATOR'] = 'none'


# -mpi argument
if args['mpi']:
    definitions['MPI_OPTION'] = 'MPI_PARALLEL'
<<<<<<< HEAD
    if (args['cxx'] == 'g++' or args['cxx'] == 'icc-debug'
            or args['cxx'] == 'g++-simd'
            or args['cxx'] == 'clang++' or args['cxx'] == 'clang++-simd'):
=======
    if (args['cxx'] == 'g++' or args['cxx'] == 'icpc' or args['cxx'] == 'icpc-debug'
            or args['cxx'] == 'icpc-phi' or args['cxx'] == 'g++-simd'
            or args['cxx'] == 'clang++' or args['cxx'] == 'clang++-simd'
            or args['cxx'] == 'clang++-apple'):
>>>>>>> d4860c85
        definitions['COMPILER_COMMAND'] = makefile_options['COMPILER_COMMAND'] = 'mpicxx'
    if args['cxx'] == 'icc' or args['cxx'] == 'icc-phi':
        definitions['COMPILER_COMMAND'] = makefile_options['COMPILER_COMMAND'] = 'mpiicpc'
    if args['cxx'] == 'cray':
        makefile_options['COMPILER_FLAGS'] += ' -h mpi1'
    if args['cxx'] == 'bgxlc++':
        definitions['COMPILER_COMMAND'] = makefile_options['COMPILER_COMMAND'] = 'mpixlcxx'  # noqa
    # --mpiccmd=[name] argument
    if args['mpiccmd'] is not None:
        definitions['COMPILER_COMMAND'] = makefile_options['COMPILER_COMMAND'] = args['mpiccmd']  # noqa
else:
    definitions['MPI_OPTION'] = 'NOT_MPI_PARALLEL'

# -omp argument
if args['omp']:
    definitions['OPENMP_OPTION'] = 'OPENMP_PARALLEL'
    if (args['cxx'] == 'g++' or args['cxx'] == 'g++-simd' or args['cxx'] == 'clang++'
            or args['cxx'] == 'clang++-simd'):
        makefile_options['COMPILER_FLAGS'] += ' -fopenmp'
    if (args['cxx'] == 'clang++-apple'):
        # Apple Clang disables the front end OpenMP driver interface; enable it via the
        # preprocessor. Must install LLVM's OpenMP runtime library libomp beforehand
        makefile_options['COMPILER_FLAGS'] += ' -Xpreprocessor -fopenmp'
        makefile_options['LIBRARY_FLAGS'] += ' -lomp'
    if args['cxx'] == 'icpc' or args['cxx'] == 'icpc-debug' or args['cxx'] == 'icpc-phi':
        makefile_options['COMPILER_FLAGS'] += ' -qopenmp'
    if args['cxx'] == 'cray':
        makefile_options['COMPILER_FLAGS'] += ' -homp'
    if args['cxx'] == 'bgxlc++':
        # use thread-safe version of compiler
        definitions['COMPILER_COMMAND'] += '_r'
        makefile_options['COMPILER_COMMAND'] += '_r'
        makefile_options['COMPILER_FLAGS'] += ' -qsmp'
else:
    definitions['OPENMP_OPTION'] = 'NOT_OPENMP_PARALLEL'
    if args['cxx'] == 'cray':
        makefile_options['COMPILER_FLAGS'] += ' -hnoomp'
    if args['cxx'] == 'icpc' or args['cxx'] == 'icpc-debug' or args['cxx'] == 'icpc-phi':
        # suppressed messages:
        #   3180: pragma omp not recognized
        makefile_options['COMPILER_FLAGS'] += ' -diag-disable 3180'

# --grav argument
if args['grav'] == "none":
    definitions['SELF_GRAVITY_ENABLED'] = '0'
else:
    if args['grav'] == "fft":
        definitions['SELF_GRAVITY_ENABLED'] = '1'
        if not args['fft']:
            raise SystemExit(
                '### CONFIGURE ERROR: FFT Poisson solver only be used with FFT')

    if args['grav'] == "mg":
        definitions['SELF_GRAVITY_ENABLED'] = '2'

# -fft argument
makefile_options['MPIFFT_FILE'] = ' '
definitions['FFT_OPTION'] = 'NO_FFT'
if args['fft']:
    definitions['FFT_OPTION'] = 'FFT'
    if args['fftw_path'] != '':
        makefile_options['PREPROCESSOR_FLAGS'] += ' -I{0}/include'.format(
            args['fftw_path'])
        makefile_options['LINKER_FLAGS'] += ' -L{0}/lib'.format(args['fftw_path'])
    if args['omp']:
        makefile_options['LIBRARY_FLAGS'] += ' -lfftw3_omp'
    if args['mpi']:
        makefile_options['MPIFFT_FILE'] = ' $(wildcard src/fft/plimpton/*.cpp)'
    makefile_options['LIBRARY_FLAGS'] += ' -lfftw3'

# -hdf5 argument
if args['hdf5']:
    definitions['HDF5_OPTION'] = 'HDF5OUTPUT'

    if args['hdf5_path'] != '':
        makefile_options['PREPROCESSOR_FLAGS'] += ' -I{0}/include'.format(
            args['hdf5_path'])
        makefile_options['LINKER_FLAGS'] += ' -L{0}/lib'.format(args['hdf5_path'])
    if (args['cxx'] == 'g++' or args['cxx'] == 'g++-simd'
            or args['cxx'] == 'cray' or args['cxx'] == 'icpc'
            or args['cxx'] == 'icpc-debug' or args['cxx'] == 'icpc-phi'
            or args['cxx'] == 'clang++' or args['cxx'] == 'clang++-simd'
            or args['cxx'] == 'clang++-apple'):
        makefile_options['LIBRARY_FLAGS'] += ' -lhdf5'
    if args['cxx'] == 'bgxlc++':
        makefile_options['PREPROCESSOR_FLAGS'] += (
            ' -D_LARGEFILE_SOURCE -D_LARGEFILE64_SOURCE -D_BSD_SOURCE'
            ' -I/soft/libraries/hdf5/1.10.0/cnk-xl/current/include'
            ' -I/bgsys/drivers/ppcfloor/comm/include')
        makefile_options['LINKER_FLAGS'] += (
            ' -L/soft/libraries/hdf5/1.10.0/cnk-xl/current/lib'
            ' -L/soft/libraries/alcf/current/xl/ZLIB/lib')
        makefile_options['LIBRARY_FLAGS'] += ' -lhdf5 -lz -lm'
else:
    definitions['HDF5_OPTION'] = 'NO_HDF5OUTPUT'

# -h5double argument (does nothing if no -hdf5)
if args['h5double']:
    definitions['H5_DOUBLE_PRECISION_ENABLED'] = '1'
else:
    definitions['H5_DOUBLE_PRECISION_ENABLED'] = '0'

# --cflag=[string] argument
if args['cflag'] is not None:
    makefile_options['COMPILER_FLAGS'] += ' '+args['cflag']

# --include=[name] arguments
for include_path in args['include']:
    makefile_options['COMPILER_FLAGS'] += ' -I'+include_path

# --lib=[name] arguments
for library_path in args['lib']:
    makefile_options['LINKER_FLAGS'] += ' -L'+library_path

# Assemble all flags of any sort given to compiler
definitions['COMPILER_FLAGS'] = ' '.join(
    [makefile_options[opt+'_FLAGS'] for opt in
     ['PREPROCESSOR', 'COMPILER', 'LINKER', 'LIBRARY']])

# --- Step 4. Create new files, finish up --------------------------------

# Terminate all filenames with .cpp extension
makefile_options['PROBLEM_FILE'] += '.cpp'
makefile_options['COORDINATES_FILE'] += '.cpp'
makefile_options['EOS_FILE'] += '.cpp'
makefile_options['GENERAL_EOS_FILE'] += '.cpp'
makefile_options['RSOLVER_FILE'] += '.cpp'

# Read templates
with open(defsfile_input, 'r') as current_file:
    defsfile_template = current_file.read()
with open(makefile_input, 'r') as current_file:
    makefile_template = current_file.read()

# Make substitutions
for key, val in definitions.items():
    defsfile_template = re.sub(r'@{0}@'.format(key), val, defsfile_template)
for key, val in makefile_options.items():
    makefile_template = re.sub(r'@{0}@'.format(key), val, makefile_template)

# Write output files
with open(defsfile_output, 'w') as current_file:
    current_file.write(defsfile_template)
with open(makefile_output, 'w') as current_file:
    current_file.write(makefile_template)

# Finish with diagnostic output
# To match show_config.cpp output: use 2 space indent for option, value string starts on
# column 30
self_grav_string = 'OFF'
if args['grav'] == 'fft':
    self_grav_string = 'FFT'
elif args['grav'] == 'mg':
    self_grav_string = 'Multigrid'

print('Your Athena++ distribution has now been configured with the following options:')
<<<<<<< HEAD
print('  Problem generator:       ' + args['prob'])
print('  Coordinate system:       ' + args['coord'])
print('  Equation of state:       ' + args['eos'])
print('  Riemann solver:          ' + args['flux'])
print('  Self Gravity:            ' + ('OFF' if args['grav'] == 'none' else args['grav']))
print('  Magnetic fields:         ' + ('ON' if args['b'] else 'OFF'))
print('  Special relativity:      ' + ('ON' if args['s'] else 'OFF'))
print('  General relativity:      ' + ('ON' if args['g'] else 'OFF'))
print('  Frame transformations:   ' + ('ON' if args['t'] else 'OFF'))
print('  Chemistry:               ' + (args['chemistry'] if  args['chemistry'] \
        !=  None else 'OFF'))
print('  npecies:                 ' + (args['nspecies'] if  args['nspecies'] \
        !=  None else '0'))
print('  Radiation:               ' + (args['radiation'] if  args['radiation'] \
        !=  None else 'OFF'))
print('  Post processing:         ' + ('ON' if args['pp'] else 'OFF'))
print('  ShearingBox:             ' + ('ON' if args['shear'] else 'OFF'))
print('  Debug flags:             ' + ('ON' if args['debug'] else 'OFF'))
print('  Linker flags:            ' + makefile_options['LINKER_FLAGS'] + ' '
=======
print('  Problem generator:          ' + args['prob'])
print('  Coordinate system:          ' + args['coord'])
print('  Equation of state:          ' + args['eos'])
print('  Riemann solver:             ' + args['flux'])
print('  Magnetic fields:            ' + ('ON' if args['b'] else 'OFF'))
print('  Special relativity:         ' + ('ON' if args['s'] else 'OFF'))
print('  General relativity:         ' + ('ON' if args['g'] else 'OFF'))
print('  Frame transformations:      ' + ('ON' if args['t'] else 'OFF'))
print('  Self-Gravity:               ' + self_grav_string)
print('  Super-Time-Stepping:        ' + ('ON' if args['sts'] else 'OFF'))
print('  Shearing Box BCs:           ' + ('ON' if args['shear'] else 'OFF'))
print('  Debug flags:                ' + ('ON' if args['debug'] else 'OFF'))
print('  Code coverage flags:        ' + ('ON' if args['coverage'] else 'OFF'))
print('  Linker flags:               ' + makefile_options['LINKER_FLAGS'] + ' '
>>>>>>> d4860c85
      + makefile_options['LIBRARY_FLAGS'])
print('  Floating-point precision:   ' + ('single' if args['float'] else 'double'))
print('  Number of ghost cells:      ' + args['nghost'])
print('  MPI parallelism:            ' + ('ON' if args['mpi'] else 'OFF'))
print('  OpenMP parallelism:         ' + ('ON' if args['omp'] else 'OFF'))
print('  FFT:                        ' + ('ON' if args['fft'] else 'OFF'))
print('  HDF5 output:                ' + ('ON' if args['hdf5'] else 'OFF'))
if args['hdf5']:
    print('  HDF5 precision:             ' + ('double' if args['h5double'] else 'single'))
print('  Compiler:                   ' + args['cxx'])
print('  Compilation command:        ' + makefile_options['COMPILER_COMMAND'] + ' '
      + makefile_options['PREPROCESSOR_FLAGS'] + ' ' + makefile_options['COMPILER_FLAGS'])<|MERGE_RESOLUTION|>--- conflicted
+++ resolved
@@ -41,6 +41,7 @@
 #   --cflag=string    append string whenever invoking compiler/linker
 #   --include=path    use -Ipath when compiling
 #   --lib=path        use -Lpath when linking
+#   --machine=choice  allow machine specific compiling options
 # ----------------------------------------------------------------------------------------
 
 # Modules
@@ -173,6 +174,11 @@
     action='store_true',
     default=False,
     help='enable post-processing')
+
+# --machine argument
+parser.add_argument('--machine',
+    default=None,
+    help='machine specific compiling options')
 
 # --std=[name] argument
 parser.add_argument('--std',
@@ -607,16 +613,11 @@
     # Completely replace the --cxx= sets of default compiler flags, disable optimization,
     # and emit debug symbols in the compiled binaries
     if (args['cxx'] == 'g++' or args['cxx'] == 'g++-simd'
-<<<<<<< HEAD
             or args['cxx'] == 'icc' or args['cxx'] == 'icc-debug'
-            or args['cxx'] == 'clang++' or args['cxx'] == 'clang++-simd'):
-        makefile_options['COMPILER_FLAGS'] = '-O0 -g --std=c++11'
-=======
             or args['cxx'] == 'icpc' or args['cxx'] == 'icpc-debug'
             or args['cxx'] == 'clang++' or args['cxx'] == 'clang++-simd'
             or args['cxx'] == 'clang++-apple'):
         makefile_options['COMPILER_FLAGS'] = '-O0 --std=c++11 -g'  # -Og
->>>>>>> d4860c85
     if args['cxx'] == 'cray':
         makefile_options['COMPILER_FLAGS'] = '-O0 -h std=c++11'
     if args['cxx'] == 'bgxlc++':
@@ -674,6 +675,9 @@
 if args['cvode_path'] != '':
   makefile_options['PREPROCESSOR_FLAGS'] += '-I%s/include' % args['cvode_path']
   makefile_options['LINKER_FLAGS'] += '-L%s/lib' % args['cvode_path']
+  #mac compiling
+  if args["machine"] == "mac":
+    makefile_options['LINKER_FLAGS'] += " -Wl,-rpath," + '%s/lib' % args['cvode_path']
 # --nspecies argument
 if args['nspecies'] != None:
   definitions['SPECIES_ENABLED'] = '1'
@@ -727,16 +731,10 @@
 # -mpi argument
 if args['mpi']:
     definitions['MPI_OPTION'] = 'MPI_PARALLEL'
-<<<<<<< HEAD
-    if (args['cxx'] == 'g++' or args['cxx'] == 'icc-debug'
-            or args['cxx'] == 'g++-simd'
-            or args['cxx'] == 'clang++' or args['cxx'] == 'clang++-simd'):
-=======
     if (args['cxx'] == 'g++' or args['cxx'] == 'icpc' or args['cxx'] == 'icpc-debug'
             or args['cxx'] == 'icpc-phi' or args['cxx'] == 'g++-simd'
             or args['cxx'] == 'clang++' or args['cxx'] == 'clang++-simd'
             or args['cxx'] == 'clang++-apple'):
->>>>>>> d4860c85
         definitions['COMPILER_COMMAND'] = makefile_options['COMPILER_COMMAND'] = 'mpicxx'
     if args['cxx'] == 'icc' or args['cxx'] == 'icc-phi':
         definitions['COMPILER_COMMAND'] = makefile_options['COMPILER_COMMAND'] = 'mpiicpc'
@@ -893,27 +891,6 @@
     self_grav_string = 'Multigrid'
 
 print('Your Athena++ distribution has now been configured with the following options:')
-<<<<<<< HEAD
-print('  Problem generator:       ' + args['prob'])
-print('  Coordinate system:       ' + args['coord'])
-print('  Equation of state:       ' + args['eos'])
-print('  Riemann solver:          ' + args['flux'])
-print('  Self Gravity:            ' + ('OFF' if args['grav'] == 'none' else args['grav']))
-print('  Magnetic fields:         ' + ('ON' if args['b'] else 'OFF'))
-print('  Special relativity:      ' + ('ON' if args['s'] else 'OFF'))
-print('  General relativity:      ' + ('ON' if args['g'] else 'OFF'))
-print('  Frame transformations:   ' + ('ON' if args['t'] else 'OFF'))
-print('  Chemistry:               ' + (args['chemistry'] if  args['chemistry'] \
-        !=  None else 'OFF'))
-print('  npecies:                 ' + (args['nspecies'] if  args['nspecies'] \
-        !=  None else '0'))
-print('  Radiation:               ' + (args['radiation'] if  args['radiation'] \
-        !=  None else 'OFF'))
-print('  Post processing:         ' + ('ON' if args['pp'] else 'OFF'))
-print('  ShearingBox:             ' + ('ON' if args['shear'] else 'OFF'))
-print('  Debug flags:             ' + ('ON' if args['debug'] else 'OFF'))
-print('  Linker flags:            ' + makefile_options['LINKER_FLAGS'] + ' '
-=======
 print('  Problem generator:          ' + args['prob'])
 print('  Coordinate system:          ' + args['coord'])
 print('  Equation of state:          ' + args['eos'])
@@ -925,11 +902,16 @@
 print('  Self-Gravity:               ' + self_grav_string)
 print('  Super-Time-Stepping:        ' + ('ON' if args['sts'] else 'OFF'))
 print('  Shearing Box BCs:           ' + ('ON' if args['shear'] else 'OFF'))
+print('  Chemistry:               ' + (args['chemistry'] if  args['chemistry'] \
+        !=  None else 'OFF'))
+print('  npecies:                 ' + (args['nspecies'] if  args['nspecies'] \
+        !=  None else '0'))
+print('  Radiation:               ' + (args['radiation'] if  args['radiation'] \
+        !=  None else 'OFF'))
+print('  Post processing:         ' + ('ON' if args['pp'] else 'OFF'))
 print('  Debug flags:                ' + ('ON' if args['debug'] else 'OFF'))
 print('  Code coverage flags:        ' + ('ON' if args['coverage'] else 'OFF'))
-print('  Linker flags:               ' + makefile_options['LINKER_FLAGS'] + ' '
->>>>>>> d4860c85
-      + makefile_options['LIBRARY_FLAGS'])
+print('  Linker flags:               ' + makefile_options['LINKER_FLAGS'] + ' ')
 print('  Floating-point precision:   ' + ('single' if args['float'] else 'double'))
 print('  Number of ghost cells:      ' + args['nghost'])
 print('  MPI parallelism:            ' + ('ON' if args['mpi'] else 'OFF'))
